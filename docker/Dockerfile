###################################################
# Stage 1 - docker container to build ensembl-vep #
###################################################
FROM ubuntu:18.04 as builder

# Update aptitude and install some required packages
# a lot of them are required for Bio::DB::BigFile
RUN apt-get update && apt-get -y install \
    build-essential \
    git \
    libpng-dev \
    zlib1g-dev \
    libbz2-dev \
    liblzma-dev \
    perl \
    perl-base \
    unzip \
    wget && \
    rm -rf /var/lib/apt/lists/*

# Setup VEP environment
ENV OPT /opt/vep
ENV OPT_SRC $OPT/src
ENV HTSLIB_DIR $OPT_SRC/htslib
<<<<<<< HEAD
ENV BRANCH release/107
=======
ENV BRANCH main
>>>>>>> c9f9f64b

# Working directory
WORKDIR $OPT_SRC

# Clone/download repositories/libraries
RUN if [ "$BRANCH" = "main" ]; \
    then export BRANCH_OPT=""; \
    else export BRANCH_OPT="-b $BRANCH"; \
    fi && \
    # Get ensembl cpanfile in order to get the list of the required Perl libraries
    wget -q "https://raw.githubusercontent.com/Ensembl/ensembl/$BRANCH/cpanfile" -O "ensembl_cpanfile" && \
    # Clone ensembl-vep git repository
    git clone $BRANCH_OPT --depth 1 https://github.com/Ensembl/ensembl-vep.git && chmod u+x ensembl-vep/*.pl && \
    # Clone ensembl-variation git repository and compile C code
    git clone $BRANCH_OPT --depth 1 https://github.com/Ensembl/ensembl-variation.git && \
    mkdir var_c_code && \
    cp ensembl-variation/C_code/*.c ensembl-variation/C_code/Makefile var_c_code/ && \
    rm -rf ensembl-variation && \
    chmod u+x var_c_code/* && \
    # Clone bioperl-ext git repository - used by Haplosaurus
    git clone --depth 1 https://github.com/bioperl/bioperl-ext.git && \
    # Download ensembl-xs - it contains compiled versions of certain key subroutines used in VEP
    wget https://github.com/Ensembl/ensembl-xs/archive/2.3.2.zip -O ensembl-xs.zip && \
    unzip -q ensembl-xs.zip && mv ensembl-xs-2.3.2 ensembl-xs && rm -rf ensembl-xs.zip && \
    # Clone/Download other repositories: bioperl-live is needed so the cpanm dependencies installation from the ensembl-vep/cpanfile file takes less disk space
    ensembl-vep/travisci/get_dependencies.sh && \
    # Only keep the bioperl-live "Bio" library
    mv bioperl-live bioperl-live_bak && mkdir bioperl-live && mv bioperl-live_bak/Bio bioperl-live/ && rm -rf bioperl-live_bak && \
    ## A lot of cleanup on the imported libraries, in order to reduce the docker image ##
    rm -rf Bio-HTS/.??* Bio-HTS/Changes Bio-HTS/DISCLAIMER Bio-HTS/MANIFEST* Bio-HTS/README Bio-HTS/scripts Bio-HTS/t Bio-HTS/travisci \
           bioperl-ext/.??* bioperl-ext/Bio/SeqIO bioperl-ext/Bio/Tools bioperl-ext/Makefile.PL bioperl-ext/README* bioperl-ext/t bioperl-ext/examples \
           ensembl-vep/.??* ensembl-vep/docker \
           ensembl-xs/.??* ensembl-xs/TODO ensembl-xs/Changes ensembl-xs/INSTALL ensembl-xs/MANIFEST ensembl-xs/README ensembl-xs/t ensembl-xs/travisci \
           htslib/.??* htslib/INSTALL htslib/NEWS htslib/README* htslib/test && \
    # Only keep needed kent-335_base libraries for VEP - used by Bio::DB::BigFile (bigWig parsing)
    mv kent-335_base kent-335_base_bak && mkdir -p kent-335_base/src && \
    cp -R kent-335_base_bak/src/lib kent-335_base_bak/src/inc kent-335_base_bak/src/jkOwnLib kent-335_base/src/ && \
    cp kent-335_base_bak/src/*.sh kent-335_base/src/ && \
    rm -rf kent-335_base_bak

# Setup bioperl-ext
WORKDIR bioperl-ext/Bio/Ext/Align/
RUN perl -pi -e"s|(cd libs.+)CFLAGS=\\\'|\$1CFLAGS=\\\'-fPIC |" Makefile.PL

# Install htslib binaries (for 'bgzip' and 'tabix')
# htslib requires the packages 'zlib1g-dev', 'libbz2-dev' and 'liblzma-dev'
WORKDIR $HTSLIB_DIR
RUN make install && rm -f Makefile *.c

# Compile Variation LD C scripts
WORKDIR $OPT_SRC/var_c_code
RUN make && rm -f Makefile *.c


###################################################
# Stage 2 - docker container to build ensembl-vep #
###################################################
FROM ubuntu:18.04

# Update aptitude and install some required packages
# a lot of them are required for Bio::DB::BigFile
RUN apt-get update && apt-get -y install \
    build-essential \
    cpanminus \
    curl \
    libmysqlclient-dev \
    libpng-dev \
    libssl-dev \
    zlib1g-dev \
    libbz2-dev \
    liblzma-dev \
    locales \
    openssl \
    perl \
    perl-base \
    unzip \
    vim && \
    apt-get -y purge manpages-dev && \
    apt-get clean && \
    rm -rf /var/lib/apt/lists/*

# Setup VEP environment
ENV OPT /opt/vep
ENV OPT_SRC $OPT/src
ENV PERL5LIB_TMP $PERL5LIB:$OPT_SRC/ensembl-vep:$OPT_SRC/ensembl-vep/modules
ENV PERL5LIB $PERL5LIB_TMP:$OPT_SRC/bioperl-live
ENV KENT_SRC $OPT/src/kent-335_base/src
ENV HTSLIB_DIR $OPT_SRC/htslib
ENV MACHTYPE x86_64
ENV DEPS $OPT_SRC
ENV PATH $OPT_SRC/ensembl-vep:$OPT_SRC/var_c_code:$PATH
ENV LANG_VAR en_US.UTF-8

# Create vep user
RUN useradd -r -m -U -d "$OPT" -s /bin/bash -c "VEP User" -p '' vep && usermod -a -G sudo vep && mkdir -p $OPT_SRC
USER vep

# Copy downloaded libraries (stage 1) to this image (stage 2)
COPY --chown=vep:vep --from=builder $OPT_SRC $OPT_SRC
#############################################################

# Change user to root for the following complilations/installations
USER root

# Install bioperl-ext, faster alignments for haplo (XS-based BioPerl extensions to C libraries)
WORKDIR $OPT_SRC/bioperl-ext/Bio/Ext/Align/
RUN perl Makefile.PL && make && make install && rm -f Makefile*

# Install ensembl-xs, faster run using re-implementation in C of some of the Perl subroutines
WORKDIR $OPT_SRC/ensembl-xs
RUN perl Makefile.PL && make && make install && rm -f Makefile* cpanfile

WORKDIR $OPT_SRC
# Install/compile more libraries
RUN ensembl-vep/travisci/build_c.sh && \
    # Remove unused Bio-DB-HTS files
    rm -rf Bio-HTS/cpanfile Bio-HTS/Build.PL Bio-HTS/Build Bio-HTS/_build Bio-HTS/INSTALL.pl && \
    # Install ensembl perl dependencies (cpanm)
    cpanm --installdeps --with-recommends --notest --cpanfile ensembl_cpanfile . && \
    cpanm --installdeps --with-recommends --notest --cpanfile ensembl-vep/cpanfile . && \
    # Delete bioperl and cpanfiles after the cpanm installs as bioperl will be reinstalled by the INSTALL.pl script
    rm -rf bioperl-live ensembl_cpanfile ensembl-vep/cpanfile && \
    # Configure "locale", see https://github.com/rocker-org/rocker/issues/19
    echo "$LANG_VAR UTF-8" >> /etc/locale.gen && locale-gen en_US.utf8 && \
    /usr/sbin/update-locale LANG=$LANG_VAR && \
    # Copy htslib executables. It also requires the packages 'zlib1g-dev', 'libbz2-dev' and 'liblzma-dev'
    cp $HTSLIB_DIR/bgzip $HTSLIB_DIR/tabix $HTSLIB_DIR/htsfile /usr/local/bin/

ENV LC_ALL $LANG_VAR
ENV LANG $LANG_VAR

# Switch back to vep user
USER vep
ENV PERL5LIB $PERL5LIB_TMP

# Final steps
WORKDIR $OPT_SRC/ensembl-vep
# Update bash profile
RUN echo >> $OPT/.profile && \
    echo PATH=$PATH:\$PATH >> $OPT/.profile && \
    echo export PATH >> $OPT/.profile && \
    # Run INSTALL.pl and remove the ensemb-vep tests and travis
    ./INSTALL.pl -a a -l -n && rm -rf t travisci .travis.yml<|MERGE_RESOLUTION|>--- conflicted
+++ resolved
@@ -22,11 +22,7 @@
 ENV OPT /opt/vep
 ENV OPT_SRC $OPT/src
 ENV HTSLIB_DIR $OPT_SRC/htslib
-<<<<<<< HEAD
 ENV BRANCH release/107
-=======
-ENV BRANCH main
->>>>>>> c9f9f64b
 
 # Working directory
 WORKDIR $OPT_SRC
