###################################################
# Stage 1 - docker container to build ensembl-vep #
###################################################
FROM ubuntu:16.04 as builder

# Update aptitude and install some required packages
# a lot of them are required for Bio::DB::BigFile
RUN apt-get update && apt-get -y install \
    build-essential \
    git \
    libpng-dev \
    perl \
    perl-base \
    unzip \
    wget && \
    rm -rf /var/lib/apt/lists/*

# Setup VEP environment
ENV OPT /opt/vep
ENV OPT_SRC $OPT/src
ENV HTSLIB_DIR $OPT_SRC/htslib

# Working directory
WORKDIR $OPT_SRC

# Clone/download repositories/libraries
# Clone ensembl git repository and extract useful ensemb core file
RUN git clone --depth 1 https://github.com/Ensembl/ensembl.git && \
    cp ensembl/cpanfile ensembl_cpanfile && \
    rm -rf ensembl && \
    # Clone ensembl-vep git repository
    git clone --depth 1 https://github.com/Ensembl/ensembl-vep.git && chmod u+x ensembl-vep/*.pl && \
    # Clone ensembl-variation git repository and compile C code
    git clone --depth 1 https://github.com/Ensembl/ensembl-variation.git && \
    mkdir var_c_code && \
    cp ensembl-variation/C_code/*.c ensembl-variation/C_code/Makefile var_c_code/ && \
    rm -rf ensembl-variation && \
    chmod u+x var_c_code/* && \
    # Clone bioperl-ext git repository
    git clone --depth 1 https://github.com/bioperl/bioperl-ext.git && \
    # Download ensembl-xs
    wget https://github.com/Ensembl/ensembl-xs/archive/2.3.2.zip -O ensembl-xs.zip && \
    unzip -q ensembl-xs.zip && mv ensembl-xs-2.3.2 ensembl-xs && rm -rf ensembl-xs.zip && \
    # Clone/Download other repositories:  bioperl-live is needed so the cpanm dependencies installation from the ensembl-vep/cpanfile file takes less disk space
    ensembl-vep/travisci/get_dependencies.sh && mv bioperl-live-release-1-6-924 bioperl-live

# A lot of cleanup on the imported libraries, in order to reduce the docker image
RUN rm -rf Bio-HTS/.git Bio-HTS/Changes Bio-HTS/DISCLAIMER Bio-HTS/README Bio-HTS/scripts Bio-HTS/t Bio-HTS/travisci \
           bioperl-ext/.git bioperl-ext/README* bioperl-ext/t bioperl-ext/examples \
           bioperl-live/Changes bioperl-live/DEPENDENCIES bioperl-live/doc bioperl-live/examples bioperl-live/ide \
           bioperl-live/maintenance bioperl-live/scripts bioperl-live/t bioperl-live/travis_scripts \
           ensembl-vep/.git ensembl-vep/docker \
           ensembl-xs/.git ensembl-xs/Changes ensembl-xs/INSTALL ensembl-xs/README ensembl-xs/t ensembl-xs/travisci \
           htslib/.git htslib/INSTALL htslib/NEWS htslib/README* htslib/test && \
    # Only keep needed kent-335_base libraries for VEP
    mv kent-335_base kent-335_base_bak && mkdir -p kent-335_base/src && \
    cp -R kent-335_base_bak/build kent-335_base_bak/confs kent-335_base/ && \
    cp -R kent-335_base_bak/src/lib kent-335_base_bak/src/inc kent-335_base_bak/src/jkOwnLib kent-335_base/src/ && \
    cp kent-335_base_bak/src/*.sh kent-335_base/src/ && \
    rm -rf kent-335_base_bak

# Setup bioperl-ext
WORKDIR bioperl-ext/Bio/Ext/Align/
RUN perl -pi -e"s|(cd libs.+)CFLAGS=\\\'|\$1CFLAGS=\\\'-fPIC |" Makefile.PL

# Install htslib binaries (need bgzip, tabix)
WORKDIR $HTSLIB_DIR
RUN make install

# Compile Variation LD C scripts
WORKDIR $OPT_SRC/var_c_code
RUN make && rm -f Makefile *.c


###################################################
# Stage 2 - docker container to build ensembl-vep #
###################################################
FROM ubuntu:16.04

# Update aptitude and install some required packages
# a lot of them are required for Bio::DB::BigFile
RUN apt-get update && apt-get -y install \
    apache2 \
    build-essential \
    cpanminus \
    curl \
    git \
    libmysqlclient-dev \
    libpng-dev \
    libssl-dev \
    locales \
    mysql-client \
    openssl \
    perl \
    perl-base \
    unzip \
    vim && \
    rm -rf /var/lib/apt/lists/*

# Setup VEP environment
ENV OPT /opt/vep
ENV OPT_SRC $OPT/src
ENV PERL5LIB $PERL5LIB:$OPT_SRC/bioperl-live
ENV HTSLIB_DIR $OPT_SRC/htslib
ENV DEPS $OPT_SRC
ENV PATH $OPT_SRC/ensembl-vep:$OPT_SRC/var_c_code:$PATH
ENV LC_ALL en_US.UTF-8
ENV LANG en_US.UTF-8

# Create vep user
RUN useradd -r -m -U -d $OPT -s /bin/bash -c "VEP User" -p '' vep && usermod -a -G sudo vep && mkdir -p $OPT_SRC
USER vep

# Copy downloaded libraries (stage 1) to this image (stage 2)
COPY --chown=vep:vep --from=builder $OPT_SRC $OPT_SRC
#############################################################

# Change user to root for the following complilations/installations
USER root


WORKDIR $OPT_SRC
# Install/compile some C libraries
RUN ensembl-vep/travisci/build_c.sh && \
    # Install ensembl perl dependencies (cpanm)
    cpanm --installdeps --with-recommends --notest --cpanfile ensembl_cpanfile . && \
    cpanm --installdeps --with-recommends --notest --cpanfile ensembl-vep/cpanfile . && \
    # Configure "locale", see https://github.com/rocker-org/rocker/issues/19
    echo "$LANG UTF-8" >> /etc/locale.gen && locale-gen en_US.utf8 && \
<<<<<<< HEAD
    /usr/sbin/update-locale LANG=$LANG
=======
    /usr/sbin/update-locale LANG=$LANG && \
    # Copy htslib executables
    cp $HTSLIB_DIR/bgzip $HTSLIB_DIR/tabix $HTSLIB_DIR/htsfile /usr/local/bin/
>>>>>>> b6b4d82e

# Install bioperl-ext, faster alignments for haplo
WORKDIR $OPT_SRC/bioperl-ext/Bio/Ext/Align/
RUN perl Makefile.PL && make && make install && rm -f Makefile.PL

# Install ensembl-xs, faster run using re-implementation in C of some of the Perl subroutines
WORKDIR $OPT_SRC/ensembl-xs
RUN perl Makefile.PL && make && make install && rm -f Makefile.PL

# Switch back to vep user
USER vep

# Final steps
WORKDIR $OPT_SRC/ensembl-vep
# Update bash profile
RUN echo >> $OPT/.profile && \
    echo PATH=$PATH:\$PATH >> $OPT/.profile && \
    echo export PATH >> $OPT/.profile && \
    # Run INSTALL.pl and remove the ensemb-vep tests and travis
    ./INSTALL.pl -a a -l && rm -rf t travisci .travis.yml
<|MERGE_RESOLUTION|>--- conflicted
+++ resolved
@@ -127,13 +127,9 @@
     cpanm --installdeps --with-recommends --notest --cpanfile ensembl-vep/cpanfile . && \
     # Configure "locale", see https://github.com/rocker-org/rocker/issues/19
     echo "$LANG UTF-8" >> /etc/locale.gen && locale-gen en_US.utf8 && \
-<<<<<<< HEAD
-    /usr/sbin/update-locale LANG=$LANG
-=======
     /usr/sbin/update-locale LANG=$LANG && \
     # Copy htslib executables
     cp $HTSLIB_DIR/bgzip $HTSLIB_DIR/tabix $HTSLIB_DIR/htsfile /usr/local/bin/
->>>>>>> b6b4d82e
 
 # Install bioperl-ext, faster alignments for haplo
 WORKDIR $OPT_SRC/bioperl-ext/Bio/Ext/Align/
