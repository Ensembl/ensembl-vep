--- conflicted
+++ resolved
@@ -54,10 +54,7 @@
   test_vcf       => $Bin.'/testdata/input/test.vcf',
   test_vcf2      => $Bin.'/testdata/input/test2.vcf',
   test_vcf3      => $Bin.'/testdata/input/test3.vcf',
-<<<<<<< HEAD
-=======
   not_ord_vcf    => $Bin.'/testdata/input/test_not_ordered.vcf',
->>>>>>> a42423e3
   vr_vcf         => $Bin.'/testdata/input/idt_test.vcf',
   windows_vcf    => $Bin.'/testdata/input/windows.vcf',
   test_gzvcf     => $Bin.'/testdata/input/test.vcf.gz',
