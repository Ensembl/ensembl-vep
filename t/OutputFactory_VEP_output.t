# Copyright [2016-2022] EMBL-European Bioinformatics Institute
# 
# Licensed under the Apache License, Version 2.0 (the "License");
# you may not use this file except in compliance with the License.
# You may obtain a copy of the License at
# 
#      http://www.apache.org/licenses/LICENSE-2.0
# 
# Unless required by applicable law or agreed to in writing, software
# distributed under the License is distributed on an "AS IS" BASIS,
# WITHOUT WARRANTIES OR CONDITIONS OF ANY KIND, either express or implied.
# See the License for the specific language governing permissions and
# limitations under the License.

use strict;
use warnings;

use Test::More;
use Test::Exception;
use FindBin qw($Bin);

use lib $Bin;
use VEPTestingConfig;
my $test_cfg = VEPTestingConfig->new();

my $cfg_hash = $test_cfg->base_testing_cfg;

## BASIC TESTS
##############

# use test
use_ok('Bio::EnsEMBL::VEP::OutputFactory::VEP_output');

use_ok('Bio::EnsEMBL::VEP::Config');
use_ok('Bio::EnsEMBL::VEP::Runner');
my $cfg = Bio::EnsEMBL::VEP::Config->new();

my $of = Bio::EnsEMBL::VEP::OutputFactory::VEP_output->new({config => $cfg, header_info => $test_cfg->{header_info}});

is(ref($of), 'Bio::EnsEMBL::VEP::OutputFactory::VEP_output', 'check class');



## METHOD TESTS
###############

is_deeply($of->fields, [qw(IMPACT DISTANCE STRAND FLAGS)], 'fields');

is_deeply($of->field_order, {
  'IMPACT' => 0,
  'DISTANCE' => 1,
  'STRAND' => 2,
  'FLAGS' => 3,
}, 'field_order');
delete($of->{field_order});
delete($of->{fields});

$of->param('sift', 'b');
is_deeply($of->field_order, {
  'IMPACT' => 0,
  'DISTANCE' => 1,
  'STRAND' => 2,
  'FLAGS' => 3,
  'SIFT' => 4,
}, 'field_order - test add flag');
$of->param('sift', 0);
delete($of->{field_order});
delete($of->{fields});

$of->param('merged', 1);
$of->param('custom', 1);
is(scalar (grep {$_ eq 'SOURCE'} @{$of->fields}), 1, '--merged and --custom dont duplicate SOURCE header');
$of->param('merged', 0);
$of->param('custom', 0);
delete($of->{field_order});
delete($of->{fields});

is_deeply(
  $of->headers(),
  [
    '## ENSEMBL VARIANT EFFECT PREDICTOR v1',
    '## Output produced at test',
    '## Using API version 1, DB version 1',
    '## Column descriptions:',
    '## Uploaded_variation : Identifier of uploaded variant',
    '## Location : Location of variant in standard coordinate format (chr:start or chr:start-end)',
    '## Allele : The variant allele used to calculate the consequence',
    '## Gene : Stable ID of affected gene',
    '## Feature : Stable ID of feature',
    '## Feature_type : Type of feature - Transcript, RegulatoryFeature or MotifFeature',
    '## Consequence : Consequence type',
    '## cDNA_position : Relative position of base pair in cDNA sequence',
    '## CDS_position : Relative position of base pair in coding sequence',
    '## Protein_position : Relative position of amino acid in protein',
    '## Amino_acids : Reference and variant amino acids',
    '## Codons : Reference and variant codon sequence',
    '## Existing_variation : Identifier(s) of co-located known variants',
    '## Extra column keys:',
    '## IMPACT : Subjective impact classification of consequence type',
    '## DISTANCE : Shortest distance from variant to transcript',
    '## STRAND : Strand of the feature (1/-1)',
    '## FLAGS : Transcript quality flags',
<<<<<<< HEAD
    '## custom_test : test.vcf.gz',
=======
    '## custom_test : test.vcf.gz (overlap)',
    '## VEP command-line: ',
>>>>>>> 09b690df
    "#Uploaded_variation\tLocation\tAllele\tGene\tFeature\tFeature_type\tConsequence\tcDNA_position\tCDS_position\tProtein_position\tAmino_acids\tCodons\tExisting_variation\tExtra"
  ],
  'headers'
);

my $runner = get_annotated_buffer_runner({
  input_file => $test_cfg->{test_vcf},
  plugin => ['TestPlugin'],
  quiet => 1,
});
is(
  $runner->get_OutputFactory->headers->[-2].$runner->get_OutputFactory->headers->[-1],
  "## VEP command-line: ".
  "#Uploaded_variation\tLocation\tAllele\tGene\tFeature\tFeature_type\tConsequence\tcDNA_position\tCDS_position\tProtein_position\tAmino_acids\tCodons\tExisting_variation\tExtra",
  'headers - plugin'
);


is($of->output_hash_to_line({}), '-'.("\t\-" x 13), 'output_hash_to_line - empty');

is(
  $of->output_hash_to_line({
    Uploaded_variation => 0,
  }),
  '0'.("\t\-" x 13),
  'output_hash_to_line - test 0'
);

is(
  $of->output_hash_to_line({
    Existing_variation => 'rs123',
    Foo => 'bar',
  }),
  '-'.("\t\-" x 11)."\trs123\tFoo\=bar",
  'output_hash_to_line - test extra 1'
);

is(
  $of->output_hash_to_line({
    Existing_variation => 'rs123',
    Foo => 'bar',
    IMPACT => 'HIGH'
  }),
  '-'.("\t\-" x 11)."\trs123\tIMPACT\=HIGH;Foo\=bar",
  'output_hash_to_line - test extra 2'
);

# Include reference allele in output
my $ib = get_annotated_buffer({
  input_file => $test_cfg->{test_vcf},
  show_ref_allele => 1
});
$of = Bio::EnsEMBL::VEP::OutputFactory::VEP_output->new({config => $ib->config});

my @lines = @{$of->get_all_lines_by_InputBuffer($ib)};

is(scalar @lines, 744, 'get_all_lines_by_InputBuffer - count');

is(
  $lines[0],
  join("\t", qw(
    rs142513484
    21:25585733
    T
    ENSG00000154719
    ENST00000307301
    Transcript
    3_prime_UTR_variant
    1122
    - - - - -
    REF_ALLELE=C;IMPACT=MODIFIER;STRAND=-1
  )),
  'get_all_lines_by_InputBuffer - check first'
);

is(
  $lines[-1],
  join("\t", qw(
    rs141331202
    21:25982445
    T
    ENSG00000142192
    ENST00000448850
    Transcript
    missense_variant
    830
    832
    278
    V/I
    Gtt/Att
    -
    REF_ALLELE=C;IMPACT=MODERATE;STRAND=-1;FLAGS=cds_start_NF
  )),
  'get_all_lines_by_InputBuffer - check last'
);


$ib = get_annotated_buffer({
  input_file => $test_cfg->{test_vcf},
  everything => 1,
  dir => $test_cfg->{cache_root_dir},
});
$of = Bio::EnsEMBL::VEP::OutputFactory::VEP_output->new({config => $ib->config});
@lines = @{$of->get_all_lines_by_InputBuffer($ib)};

is(
  (split("\t", $lines[0]))[-1],
  'IMPACT=MODIFIER;STRAND=-1;VARIANT_CLASS=SNV;SYMBOL=MRPL39;'.
  'SYMBOL_SOURCE=HGNC;HGNC_ID=HGNC:14027;BIOTYPE=protein_coding;'.
  'CANONICAL=YES;TSL=5;CCDS=CCDS33522.1;ENSP=ENSP00000305682;'.
  'SWISSPROT=Q9NYK5;UNIPARC=UPI00001AEAC0;EXON=11/11;'.
  'HGVSc=ENST00000307301.11:c.*18G>A;'.
  'AF=0.0010;AFR_AF=0.003;AMR_AF=0.0014;EAS_AF=0;EUR_AF=0;SAS_AF=0;'.
  'gnomADe_AF=0.0003478;gnomADe_AFR_AF=0.004643;gnomADe_AMR_AF=0.0003236;gnomADe_ASJ_AF=0;'.
  'gnomADe_EAS_AF=0;gnomADe_FIN_AF=0;gnomADe_NFE_AF=1.886e-05;gnomADe_OTH_AF=0;gnomADe_SAS_AF=0;MAX_AF=0.004643;MAX_AF_POPS=gnomADe_AFR',
  'get_all_lines_by_InputBuffer - everything'
);


# custom
use_ok('Bio::EnsEMBL::VEP::AnnotationSource::File');

SKIP: {
  no warnings 'once';

  ## REMEMBER TO UPDATE THIS SKIP NUMBER IF YOU ADD MORE TESTS!!!!
  skip 'Bio::DB::HTS::Tabix module not available', 1 unless $Bio::EnsEMBL::VEP::AnnotationSource::File::CAN_USE_TABIX_PM;

  $runner = get_annotated_buffer_runner({
    input_file => $test_cfg->{test_vcf},
    custom => [$test_cfg->{custom_vcf}.',test,vcf,exact,,FOO'],
    output_format => 'vep',
  });
  $of = $runner->get_OutputFactory;

  @lines = @{$of->get_all_lines_by_InputBuffer($runner->get_InputBuffer)};

  is(
    $lines[0],
    join("\t", qw(
      rs142513484
      21:25585733
      T
      ENSG00000154719
      ENST00000307301
      Transcript
      3_prime_UTR_variant
      1122
      - - - - -
      IMPACT=MODIFIER;STRAND=-1;test=test1;test_FILTER=PASS;test_FOO=BAR
    )),
    'get_all_lines_by_InputBuffer - custom'
  );
}

done_testing();

sub get_annotated_buffer {
  my $tmp_cfg = shift;

  my $runner = Bio::EnsEMBL::VEP::Runner->new({
    %$cfg_hash,
    dir => $test_cfg->{cache_root_dir},
    %$tmp_cfg,
  });

  $runner->init;

  my $ib = $runner->get_InputBuffer;
  $ib->next();
  $_->annotate_InputBuffer($ib) for @{$runner->get_all_AnnotationSources};
  $ib->finish_annotation();

  return $ib;
}

sub get_annotated_buffer_runner {
  my $tmp_cfg = shift;

  my $runner = Bio::EnsEMBL::VEP::Runner->new({
    %$cfg_hash,
    dir => $test_cfg->{cache_root_dir},
    %$tmp_cfg,
  });

  $runner->init;

  my $ib = $runner->get_InputBuffer;
  $ib->next();
  $_->annotate_InputBuffer($ib) for @{$runner->get_all_AnnotationSources};
  $ib->finish_annotation();

  return $runner;
}

<|MERGE_RESOLUTION|>--- conflicted
+++ resolved
@@ -100,12 +100,8 @@
     '## DISTANCE : Shortest distance from variant to transcript',
     '## STRAND : Strand of the feature (1/-1)',
     '## FLAGS : Transcript quality flags',
-<<<<<<< HEAD
     '## custom_test : test.vcf.gz',
-=======
-    '## custom_test : test.vcf.gz (overlap)',
     '## VEP command-line: ',
->>>>>>> 09b690df
     "#Uploaded_variation\tLocation\tAllele\tGene\tFeature\tFeature_type\tConsequence\tcDNA_position\tCDS_position\tProtein_position\tAmino_acids\tCodons\tExisting_variation\tExtra"
   ],
   'headers'
