--- conflicted
+++ resolved
@@ -46,11 +46,7 @@
   my $can_use_db = $db_cfg && scalar keys %$db_cfg && !$@;
 
   ## REMEMBER TO UPDATE THIS SKIP NUMBER IF YOU ADD MORE TESTS!!!!
-<<<<<<< HEAD
-  skip 'No local database configured', 24 unless $can_use_db;
-=======
   skip 'No local database configured', 27 unless $can_use_db;
->>>>>>> 16e800f2
 
   my $multi = Bio::EnsEMBL::Test::MultiTestDB->new('homo_vepiens') if $can_use_db;
   
@@ -378,7 +374,6 @@
     'recode - output MANE Select and fields'
   );
 
-<<<<<<< HEAD
   my $vr_ga4gh_vrs = Bio::EnsEMBL::VEP::VariantRecoder->new(
                       {%$cfg_hash, %$db_cfg, offline => 0,
                        database => 1, species => 'homo_vepiens',
@@ -450,10 +445,6 @@
     'recode - SNV SPDI input - output GA4GH VRS Allele, SPDI'
     );
 
-};
-
-
-=======
   my $vr_mane_hgvs = Bio::EnsEMBL::VEP::VariantRecoder->new({%$cfg_hash, %$db_cfg, offline => 0, database => 1, species => 'homo_vepiens', mane_select => 1, fields => 'spdi'});
 
   my $result = $vr_mane_hgvs->recode("GABPA:p.Trp189Ter");
@@ -469,7 +460,6 @@
   'recode - output MANE Select returns multiple genomic locations'
   );
 
-  };
->>>>>>> 16e800f2
+};
 
 done_testing();