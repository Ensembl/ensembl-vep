# Copyright [2016-2019] EMBL-European Bioinformatics Institute
# 
# Licensed under the Apache License, Version 2.0 (the "License");
# you may not use this file except in compliance with the License.
# You may obtain a copy of the License at
# 
#      http://www.apache.org/licenses/LICENSE-2.0
# 
# Unless required by applicable law or agreed to in writing, software
# distributed under the License is distributed on an "AS IS" BASIS,
# WITHOUT WARRANTIES OR CONDITIONS OF ANY KIND, either express or implied.
# See the License for the specific language governing permissions and
# limitations under the License.

use strict;
use warnings;

use Test::More;
use Test::Exception;
use FindBin qw($Bin);
use B;

use lib $Bin;
use VEPTestingConfig;

my $CAN_USE_CAPTURE_TINY;
BEGIN {
  if(eval qq{require Capture::Tiny; use Capture::Tiny qw(capture); 1}) {
    $CAN_USE_CAPTURE_TINY = 1;
  }
}

my $test_cfg = VEPTestingConfig->new();

my $cfg_hash = $test_cfg->base_testing_cfg;
$cfg_hash->{input_data} = '21 25585733 25585733 C/T + rs142513484';

## BASIC TESTS
##############

# use test
use_ok('Bio::EnsEMBL::VEP::Runner');

my $runner = Bio::EnsEMBL::VEP::Runner->new($cfg_hash);
ok($runner, 'new is defined');

is(ref($runner), 'Bio::EnsEMBL::VEP::Runner', 'check class');



## METHOD TESTS
###############

is_deeply(
  $runner->get_all_AnnotationSources(),
  [
    bless( {
      '_config' => $runner->config,
      'cache_region_size' => 1000000,
      'dir' => $test_cfg->{cache_dir},
      'serializer_type' => undef,
      'gencode_basic' => undef,
      'source_type' => 'ensembl',
      'all_refseq' => undef,
      'polyphen' => undef,
      'sift' => undef,
      'everything' => undef,
      'filter' => [],
      'info' => {
        'sift' => 'sift5.2.2',
        'polyphen' => '2.2.2',
        '1000genomes' => 'phase3',
        'COSMIC' => '80',
        'ESP' => 'V2-SSA137',
        'gnomAD' => '170228',
        'gencode' => 'GENCODE 24',
        'genebuild' => '2014-07',
        'HGMD-PUBLIC' => '20164',
        'regbuild' => '13.0',
        'dbSNP' => '149',
        'ClinVar' => '201704',
        'assembly' => 'GRCh38.p5'
      },
      'valid_chromosomes' => [21, 'LRG_485'],
      'bam' => undef,
      'use_transcript_ref' => undef,
      'nearest' => undef,
    }, 'Bio::EnsEMBL::VEP::AnnotationSource::Cache::Transcript' )
  ],
  'get_all_AnnotationSources'
);

# setup_db_connection should return silently in offline mode
ok(!$runner->setup_db_connection(), 'setup_db_connection');

is_deeply($runner->valid_chromosomes, [21, 'LRG_485'], 'valid_chromosomes');

is_deeply($runner->get_Parser, bless({
  '_config' => $runner->config,
  'file' => *Bio::EnsEMBL::VEP::Runner::IN,
  'file_bak' => *Bio::EnsEMBL::VEP::Runner::IN,
  'line_number' => 0,
  'check_ref' => undef,
  'lookup_ref' => undef,
  'chr' => undef,
  'dont_skip' => undef,
  'valid_chromosomes' => {21 => 1, LRG_485 => 1 },
  'minimal' => undef,
  'lrg' => undef,
  'delimiter' => ' ',
}, 'Bio::EnsEMBL::VEP::Parser::VEP_input' ), 'get_Parser');

is_deeply($runner->get_InputBuffer, bless({
  '_config' => $runner->config,
  'parser' => bless({
    '_config' => $runner->config,
    'file' => *Bio::EnsEMBL::VEP::Runner::IN,
    'file_bak' => *Bio::EnsEMBL::VEP::Runner::IN,
    'line_number' => 0,
    'check_ref' => undef,
    'lookup_ref' => undef,
    'chr' => undef,
    'dont_skip' => undef,
    'valid_chromosomes' => {21 => 1, LRG_485 => 1 },
    'minimal' => undef,
    'lrg' => undef,
    'delimiter' => ' ',
  }, 'Bio::EnsEMBL::VEP::Parser::VEP_input' ),
  'buffer_size' => $runner->param('buffer_size'),
  'minimal' => undef,
}, 'Bio::EnsEMBL::VEP::InputBuffer' ), 'get_InputBuffer');

my $info = $runner->get_output_header_info;
ok($info->{time}, 'get_output_header_info - time');
ok($info->{api_version} =~ /^\d+$/, 'get_output_header_info - api_version');
ok($info->{vep_version} =~ /^\d+(\.\d+)?$/, 'get_output_header_info - vep_version');
is(ref($info->{input_headers}), 'ARRAY', 'get_output_header_info - input_headers');

is_deeply(
  $info->{version_data}, 
  {
    'sift' => 'sift5.2.2',
    'polyphen' => '2.2.2',
    '1000genomes' => 'phase3',
    'COSMIC' => '80',
    'ESP' => 'V2-SSA137',
    'gnomAD' => '170228',
    'gencode' => 'GENCODE 24',
    'genebuild' => '2014-07',
    'HGMD-PUBLIC' => '20164',
    'regbuild' => '13.0',
    'dbSNP' => '149',
    'ClinVar' => '201704',
    'assembly' => 'GRCh38.p5'
  },
  'get_output_header_info - version_data'
);

is_deeply($runner->get_OutputFactory, bless( {
  '_config' => $runner->config,
  'uniprot' => undef,
  'xref_refseq' => undef,
  'numbers' => undef,
  'polyphen_analysis' => 'humvar',
  'pick_allele' => undef,
  'coding_only' => undef,
  'refseq' => undef,
  'output_format' => 'vep',
  'no_escape' => undef,
  'total_length' => undef,
  'per_gene' => undef,
  'sift' => undef,
  'appris' => undef,
  'canonical' => undef,
  'symbol' => undef,
  'pick_order' => $runner->param('pick_order'),
  'pick' => undef,
  'no_intergenic' => undef,
  'gene_phenotype' => undef,
  'flag_pick_allele' => undef,
  'process_ref_homs' => undef,
  'af_esp' => undef,
  'most_severe' => undef,
  'terms' => 'SO',
  'flag_pick_allele_gene' => undef,
  'flag_pick' => undef,
  'summary' => undef,
  'af_exac' => undef,
  'polyphen' => undef,
  'af' => undef,
  'biotype' => undef,
  'protein' => undef,
  'domains' => undef,
  'pick_allele_gene' => undef,
  'variant_class' => undef,
  'ccds' => undef,
  'hgvsc' => undef,
  'hgvsp' => undef,
  'hgvsg' => undef,
  'hgvsg_use_accession' => undef,
  'spdi' => undef,
  'merged' => undef,
  'af_1kg' => undef,
  'tsl' => undef,
  'pubmed' => undef,
  'mane' => undef,
  'header_info' => $info,
  'plugins' => [],
  'no_stats' => 1,
  'allele_number' => undef,
  'show_ref_allele' => undef,
  'max_af' => undef,
  'use_transcript_ref' => undef,
  'af_gnomad' => undef,
  'transcript_version' => undef,
  'cell_type' => undef,
  'mirna' => undef,
  'ambiguity' => undef,
<<<<<<< HEAD
  'vcf_string' => undef,
=======
  'clin_sig_allele' => undef,
>>>>>>> b450fa71
}, 'Bio::EnsEMBL::VEP::OutputFactory::VEP_output' ), 'get_OutputFactory');


ok($runner->init, 'init');

is_deeply(
  $runner->_buffer_to_output($runner->get_InputBuffer),
  [
    join("\t", qw(
      rs142513484
      21:25585733
      T
      ENSG00000154719
      ENST00000307301
      Transcript
      3_prime_UTR_variant
      1122
      - - - - -
      IMPACT=MODIFIER;STRAND=-1
    )),
    join("\t", qw(
      rs142513484
      21:25585733
      T
      ENSG00000154719
      ENST00000352957
      Transcript
      missense_variant
      1033
      991
      331
      A/T
      Gca/Aca
      -
      IMPACT=MODERATE;STRAND=-1
    )),
    join("\t", qw(
      rs142513484
      21:25585733
      T
      ENSG00000260583
      ENST00000567517
      Transcript
      upstream_gene_variant
      -
      -
      -
      -
      -
      -
      IMPACT=MODIFIER;DISTANCE=2407;STRAND=-1
    )),
  ],
  '_buffer_to_output'
);

$runner = Bio::EnsEMBL::VEP::Runner->new($cfg_hash);

is(
  $runner->next_output_line, 
  join("\t", qw(
    rs142513484
    21:25585733
    T
    ENSG00000154719
    ENST00000307301
    Transcript
    3_prime_UTR_variant
    1122
    - - - - -
    IMPACT=MODIFIER;STRAND=-1
  )),
  'next_output_line'
);

# output file
$runner = Bio::EnsEMBL::VEP::Runner->new({%$cfg_hash, output_file => $test_cfg->{user_file}.'.out'});
is(ref($runner->get_output_file_handle), 'FileHandle', 'get_output_file_handle - ref');

$runner = Bio::EnsEMBL::VEP::Runner->new({%$cfg_hash, output_file => $test_cfg->{user_file}.'.out'});
throws_ok {$runner->get_output_file_handle} qr/Output file .+ already exists/, 'get_output_file_handle - fail on existing';

$runner = Bio::EnsEMBL::VEP::Runner->new({%$cfg_hash, output_file => 'stdout'});
is($runner->get_output_file_handle, '*main::STDOUT', 'get_output_file_handle - stdout');

unlink($test_cfg->{user_file}.'.out');

$runner = Bio::EnsEMBL::VEP::Runner->new({
  %$cfg_hash,
  output_file => $test_cfg->{user_file},
  compress_output => 'gzip'
});
$runner->param('compress_output', 'foo'.$$);

throws_ok {$runner->get_output_file_handle} qr/not found in path/, 'get_output_file_handle - compressed - missing binary';

use_ok('Bio::EnsEMBL::VEP::Utils');
SKIP: {
  no warnings 'once';
  skip 'gzip not in path', 4 unless $Bio::EnsEMBL::VEP::Utils::CAN_USE_GZIP;
  
  my $compressed_file = $test_cfg->{user_file}.'.out.gz';

  $runner = Bio::EnsEMBL::VEP::Runner->new({
    %$cfg_hash,
    output_file => $compressed_file,
    compress_output => 'gzip'
  });

  my $fh = $runner->get_output_file_handle;
  is(ref($fh), 'FileHandle', 'get_output_file_handle - compressed - ref');

  print $fh "Hello world\n";
  close $fh;

  ok(-e $compressed_file, 'get_output_file_handle - compressed - file exists');
  ok(-B $compressed_file, 'get_output_file_handle - compressed - file is binary');

  open IN, "gzip -dc $compressed_file |";
  my @content = <IN>;
  close IN;
  is($content[0], "Hello world\n", 'get_output_file_handle - compressed - file content');

  unlink($compressed_file);
}

SKIP: {
  no warnings 'once';

  skip 'gzip not in path or Capture::Tiny not installed', 2 unless $Bio::EnsEMBL::VEP::Utils::CAN_USE_GZIP && $CAN_USE_CAPTURE_TINY;


  my ($stdout, $stderr, @result) = capture {

    $runner = Bio::EnsEMBL::VEP::Runner->new({
      %$cfg_hash,
      output_file => 'stdout',
      compress_output => 'gzip'
    });

    my $fh = $runner->get_output_file_handle;
    is(ref($fh), 'FileHandle', 'get_output_file_handle - compressed stdout - ref');

    print $fh "Hi\n";

    close $fh;
  };

  ok($stdout, 'get_output_file_handle - compressed stdout - wrote OK');
}

# stats file
$runner = Bio::EnsEMBL::VEP::Runner->new({%$cfg_hash, output_file => $test_cfg->{user_file}.'.out'});
is(ref($runner->get_stats_file_handle('txt')), 'FileHandle', 'get_stats_file_handle - txt ref');
ok(-e $test_cfg->{user_file}.'.out_summary.txt', 'get_stats_file_handle - txt file exists');

delete $runner->{stats_file_handle};
throws_ok {$runner->get_stats_file_handle('txt')} qr/Stats file .+ already exists/, 'get_stats_file_handle - fail on existing';
unlink($test_cfg->{user_file}.'.out_summary.txt');

is(ref($runner->get_stats_file_handle('html')), 'FileHandle', 'get_stats_file_handle - html ref');
ok(-e $test_cfg->{user_file}.'.out_summary.html', 'get_stats_file_handle - html file exists');
unlink($test_cfg->{user_file}.'.out_summary.html');

$runner = Bio::EnsEMBL::VEP::Runner->new({%$cfg_hash, stats_file => $test_cfg->{user_file}.'.stats', force_overwrite => 1});
$runner->get_stats_file_handle('txt');
ok(-e $test_cfg->{user_file}.'.stats.txt', 'get_stats_file_handle - extension handling 1');
unlink($test_cfg->{user_file}.'.stats.txt');

$runner = Bio::EnsEMBL::VEP::Runner->new({%$cfg_hash, stats_file => $test_cfg->{user_file}.'.txt', force_overwrite => 1});
unlink($test_cfg->{user_file}.'.txt');
$runner->get_stats_file_handle('txt');
ok(-e $test_cfg->{user_file}.'.txt', 'get_stats_file_handle - extension handling 2');

unlink($test_cfg->{user_file}.'.html');
$runner->get_stats_file_handle('html');
ok(-e $test_cfg->{user_file}.'.html', 'get_stats_file_handle - extension handling 3');

$runner = Bio::EnsEMBL::VEP::Runner->new({%$cfg_hash, stats_file => $test_cfg->{user_file}.'_stats', force_overwrite => 1});
unlink($test_cfg->{user_file}.'_stats.txt');
$runner->get_stats_file_handle('txt');
ok(-e $test_cfg->{user_file}.'_stats.txt', 'get_stats_file_handle - extension handling 4');

# clean up
unlink($test_cfg->{user_file}.'.txt');
unlink($test_cfg->{user_file}.'.html');
unlink($test_cfg->{user_file}.'_stats.txt');



# run method
$runner = Bio::EnsEMBL::VEP::Runner->new({
  %$cfg_hash,
  output_file => $test_cfg->{user_file}.'.out',
  stats_file => $test_cfg->{user_file}.'.txt',
  stats_html => 1,
  stats_text => 1,
  no_stats => 0,
});

ok($runner->run, 'run - ok');

open IN, $test_cfg->{user_file}.'.out';
my @tmp_lines = <IN>;
close IN;
is(scalar @tmp_lines, 40, 'run - count lines');

is_deeply(
  [grep {!/^\#/} @tmp_lines],
  [
    "rs142513484\t21:25585733\tT\tENSG00000154719\tENST00000307301\tTranscript\t3_prime_UTR_variant\t1122\t-\t-\t-\t-\t-\tIMPACT=MODIFIER;STRAND=-1\n",
    "rs142513484\t21:25585733\tT\tENSG00000154719\tENST00000352957\tTranscript\tmissense_variant\t1033\t991\t331\tA/T\tGca/Aca\t-\tIMPACT=MODERATE;STRAND=-1\n",
    "rs142513484\t21:25585733\tT\tENSG00000260583\tENST00000567517\tTranscript\tupstream_gene_variant\t-\t-\t-\t-\t-\t-\tIMPACT=MODIFIER;DISTANCE=2407;STRAND=-1\n",
  ],
  'run - lines content'
);

ok(-e $test_cfg->{user_file}.'.txt', 'dump_stats - text exists');


# test setting up/down distance
is(scalar (grep {/stream/} @tmp_lines), 1, 'run - count up/downstream (default)');

$runner = Bio::EnsEMBL::VEP::Runner->new({
  %$cfg_hash,
  output_file => $test_cfg->{user_file}.'.out',
  stats_file => $test_cfg->{user_file}.'.txt',
  stats_html => 1,
  stats_text => 1,
  distance => 10000,
  force_overwrite => 1,
});

$runner->run;

open IN, $test_cfg->{user_file}.'.out';
@tmp_lines = <IN>;
close IN;
is(scalar (grep {/stream/} @tmp_lines), 2, 'run - count up/downstream (10000)');
is(scalar (grep {/DISTANCE\=7079/} @tmp_lines), 1, 'run - check distance');

$runner = Bio::EnsEMBL::VEP::Runner->new({
  %$cfg_hash,
  output_file => $test_cfg->{user_file}.'.out',
  stats_file => $test_cfg->{user_file}.'.txt',
  stats_html => 1,
  stats_text => 1,
  distance => '10000,20000',
  force_overwrite => 1,
  no_stats => 0,
});

$runner->run;

open IN, $test_cfg->{user_file}.'.out';
@tmp_lines = <IN>;
close IN;
is(scalar (grep {/stream/} @tmp_lines), 4, 'run - count up/downstream (1000,2000)');

ok(-e $test_cfg->{user_file}.'.html', 'dump_stats - html exists');

unlink($test_cfg->{user_file}.'.txt');
unlink($test_cfg->{user_file}.'.html');
unlink($test_cfg->{user_file}.'.out');


## test restoration of Slice->seq after run
$runner = Bio::EnsEMBL::VEP::Runner->new({
  %$cfg_hash,
  fasta => $test_cfg->{fasta},
  });
$runner->init();

# use of B gleaned from http://www.perlmonks.org/?node_id=413556
my $b = B::svref_2object(\&Bio::EnsEMBL::Slice::seq);
is($b->GV->STASH->NAME, 'Bio::EnsEMBL::Variation::Utils::FastaSequence', 'Slice::seq after init');

$runner->finish();
$b = B::svref_2object(\&Bio::EnsEMBL::Slice::seq);
is($b->GV->STASH->NAME, 'Bio::EnsEMBL::Slice', 'Slice::seq after finish');


## check the situation where an annotation source filters out all variants in the current input buffer
## but there are still variants remaining to be processed from the parser

# the second line should get filtered out here
my $in = qq{21\t25585733\trs142513484\tC\tT\t.\t.\t.\tGT\t0|0
21\t25587758\trs116645811\tG\tA\t.\t.\t.\tGT\t0|0
21\t25587701\trs187353664\tT\tC\t.\t.\t.\tGT\t0|0};

# since we're using buffer_size of 1 this will leave an empty buffer
# runner should be aware of this and still continue on with next buffer fill
$runner = Bio::EnsEMBL::VEP::Runner->new({
  %$cfg_hash,
  no_stats => 1,
  buffer_size => 1,
  filter_common => 1,
  freq_freq => 0.0012,
  input_data => $in,
  output_file => $test_cfg->{user_file}.'.out',
  pick => 1,
});
$runner->run();

open IN, $test_cfg->{user_file}.'.out';
@tmp_lines = grep {!/^\#/} <IN>;
close IN;
unlink($test_cfg->{user_file}.'.out');

is_deeply([map {(split("\t", $_))[0]} @tmp_lines], [qw(rs142513484 rs187353664)], 'run with filter check pass over empty buffer');

# now check the same again but using the equivalent forked path through the code
$runner = Bio::EnsEMBL::VEP::Runner->new({
  %$cfg_hash,
  no_stats => 1,
  buffer_size => 1,
  filter_common => 1,
  freq_freq => 0.0012,
  fork => 2,
  input_data => $in,
  output_file => $test_cfg->{user_file}.'.out',
  pick => 1,
});

$runner->run();

open IN, $test_cfg->{user_file}.'.out';
@tmp_lines = grep {!/^\#/} <IN>;
close IN;
unlink($test_cfg->{user_file}.'.out');

is_deeply([map {(split("\t", $_))[0]} @tmp_lines], [qw(rs142513484 rs187353664)], 'run with filter check pass over empty buffer - forked');


# plugins
$runner = Bio::EnsEMBL::VEP::Runner->new($cfg_hash);
$runner->{plugins} = undef;
ok($runner->get_all_Plugins, 'get_all_Plugins - plugins may be undefined');

$runner = Bio::EnsEMBL::VEP::Runner->new({%$cfg_hash, plugin => ['TestPlugin'], quiet => 1});

is_deeply(
  $runner->get_all_Plugins,
  [
    bless( {
      'params' => [],
      'variant_feature_types' => [
        'VariationFeature'
      ],
      'feature_types' => [
        'Transcript'
      ],
      'version' => '2.3',
      'config' => $runner->config->{_params},
    }, 'TestPlugin' )
  ],
  'get_all_Plugins'
);

# warning_msg prints to STDERR
no warnings 'once';
open(SAVE, ">&STDERR") or die "Can't save STDERR\n"; 

my $tmp;
close STDERR;
open STDERR, '>', \$tmp;

# plugin doesn't compile
$runner = Bio::EnsEMBL::VEP::Runner->new({
  %$cfg_hash,
  warning_file => 'STDERR',
  plugin => ['TestPluginNoCompile'],
  quiet => 1,
});
ok($runner->get_all_Plugins, 'get_all_Plugins - failed to compile');
ok($tmp =~ /Failed to compile plugin/, 'get_all_Plugins - failed to compile message');

# $runner = Bio::EnsEMBL::VEP::Runner->new({
#   %$cfg_hash,
#   warning_file => 'STDERR',
#   plugin => ['TestPluginNoCompile'],
#   quiet => 1,
#   safe => 1
# });
# throws_ok {$runner->get_all_Plugins} qr/Failed to compile plugin/, 'get_all_Plugins - failed to compile safe die';


# plugin new method fails
$runner = Bio::EnsEMBL::VEP::Runner->new({
  %$cfg_hash,
  warning_file => 'STDERR',
  plugin => ['TestPluginNewFails'],
  quiet => 1,
});
ok($runner->get_all_Plugins, 'get_all_Plugins - new fails');
ok($tmp =~ /Failed to instantiate plugin/, 'get_all_Plugins - new fails message');

$runner = Bio::EnsEMBL::VEP::Runner->new({
  %$cfg_hash,
  warning_file => 'STDERR',
  plugin => ['TestPluginNewFails'],
  quiet => 1,
  safe => 1
});
throws_ok {$runner->get_all_Plugins} qr/Failed to instantiate plugin/, 'get_all_Plugins - new fails safe die';


# plugin missing required methods
$runner = Bio::EnsEMBL::VEP::Runner->new({
  %$cfg_hash,
  warning_file => 'STDERR',
  plugin => ['TestPluginNoMethods'],
  quiet => 1,
});
ok($runner->get_all_Plugins, 'get_all_Plugins - missing methods');
ok($tmp =~ /required method/, 'get_all_Plugins - missing methods message');

$runner = Bio::EnsEMBL::VEP::Runner->new({
  %$cfg_hash,
  warning_file => 'STDERR',
  plugin => ['TestPluginNoMethods'],
  quiet => 1,
  safe => 1
});
throws_ok {$runner->get_all_Plugins} qr/required method/, 'get_all_Plugins - missing methods safe die';


$runner = Bio::EnsEMBL::VEP::Runner->new({%$cfg_hash, plugin => ['TestPluginRegFeat'], quiet => 1});
is($runner->param('regulatory'), undef, 'get_all_Plugins - switch on regulatory 1');
$runner->get_all_Plugins;
is($runner->param('regulatory'), 1, 'get_all_Plugins - switch on regulatory 2');



# restore STDERR
open(STDERR, ">&SAVE") or die "Can't restore STDERR\n";



## post_setup_checks
####################

$runner = Bio::EnsEMBL::VEP::Runner->new({
  %$cfg_hash,
  dir => $test_cfg->{cache_root_dir}.'/sereal',
  hgvs => 1,
  offline => 1,
});
throws_ok {$runner->post_setup_checks} qr/Cannot generate HGVS coordinates/, 'post_setup_checks - hgvs + offline with no fasta';

$runner = Bio::EnsEMBL::VEP::Runner->new({
  %$cfg_hash,
  dir => $test_cfg->{cache_root_dir}.'/sereal',
  check_ref => 1,
  offline => 1,
});
throws_ok {$runner->post_setup_checks} qr/Cannot check reference sequences/, 'post_setup_checks - check_ref + offline with no fasta';

$runner = Bio::EnsEMBL::VEP::Runner->new({
  %$cfg_hash,
  dir => $test_cfg->{cache_root_dir}.'/sereal',
  use_transcript_ref => 1,
  offline => 1,
});
throws_ok {$runner->post_setup_checks} qr/Cannot use transcript reference sequences/, 'post_setup_checks - use_transcript_ref + offline with no fasta';

$runner = Bio::EnsEMBL::VEP::Runner->new({
  %$cfg_hash,
  lrg => 1,
  offline => 1,
});
throws_ok {$runner->post_setup_checks} qr/Cannot map to LRGs in offline mode/, 'post_setup_checks - lrg + offline';

## status_msg tests require we mess with STDOUT
###############################################

# status_msg prints to STDOUT
no warnings 'once';
open(SAVE, ">&STDOUT") or die "Can't save STDOUT\n"; 

close STDOUT;
open STDOUT, '>', \$tmp;

$runner = Bio::EnsEMBL::VEP::Runner->new({
  %$cfg_hash,
  dir => $test_cfg->{cache_root_dir}.'/sereal',
  everything => 1,
  offline => 1,
});
is($runner->param('hgvs'), 1, 'post_setup_checks - everything + offline with no fasta disables hgvs - before');
$runner->post_setup_checks();
is($runner->param('hgvs'), 0, 'post_setup_checks - everything + offline with no fasta disables hgvs - after');
ok($tmp =~ /Disabling --hgvs/, 'post_setup_checks - status_msg for above');
$tmp = '';

foreach my $flag(qw(lrg check_sv check_ref hgvs)) {
  $runner = Bio::EnsEMBL::VEP::Runner->new({
    %$cfg_hash,
    dir => $test_cfg->{cache_root_dir}.'/sereal',
    $flag => 1,
    cache => 1,
    offline => 0,
    database => 0,
  });
  $runner->post_setup_checks();
  ok($tmp =~ /Database will be accessed when using --$flag/, 'post_setup_checks - info - '.$flag);
  $tmp = '';
}

open(STDOUT, ">&SAVE") or die "Can't restore STDOUT\n";


## CHECK BAM-EDITED REF MATCH PASSES THROUGH
############################################

$runner = Bio::EnsEMBL::VEP::Runner->new({
  %$cfg_hash,
  gff => $test_cfg->{bam_edit_gff},
  bam => $test_cfg->{bam_edit_bam},
  input_data => "21 10524654 . C A",
  pick => 1,
  fasta => $test_cfg->{fasta},
  synonyms => $test_cfg->{chr_synonyms},
});

ok($runner->next_output_line, 'bam-edited transcript ref match passes through');


## FORKING
##########

my $input = [
  [qw(21 25585733 rs142513484 C T . . . GT 0|0)],
  [qw(21 25587701 rs187353664 T C . . . GT 0|0)],
  [qw(21 25587758 rs116645811 G A . . . GT 0|0)],
  [qw(21 25588859 rs199510789 C T . . . GT 0|0)],
];

my $exp = [
  'rs142513484 T ENST00000307301',
  'rs142513484 T ENST00000352957',
  'rs142513484 T ENST00000567517',
  'rs187353664 C ENST00000307301',
  'rs187353664 C ENST00000352957',
  'rs187353664 C ENST00000567517',
  'rs116645811 A ENST00000307301',
  'rs116645811 A ENST00000352957',
  'rs116645811 A ENST00000567517',
  'rs199510789 T ENST00000307301',
  'rs199510789 T ENST00000352957',
  'rs199510789 T ENST00000419219'
];

$runner = Bio::EnsEMBL::VEP::Runner->new({
  %$cfg_hash,
  offline => 1,
  input_file => $test_cfg->create_input_file($input),
  input_data => undef,
});

my @lines;
while(my $line = $runner->next_output_line) {
  my @split = split("\t", $line);
  push @lines, join(" ", $split[0], $split[2], $split[4]);
}

is_deeply(
  \@lines,
  $exp,
  'fork - check no fork'
);

$runner = Bio::EnsEMBL::VEP::Runner->new({
  %$cfg_hash,
  offline => 1,
  input_file => $test_cfg->create_input_file($input),
  input_data => undef,
  fork => 2,
});

@lines = ();
while(my $line = $runner->next_output_line) {
  my @split = split("\t", $line);
  push @lines, join(" ", $split[0], $split[2], $split[4]);
}

is_deeply(
  \@lines,
  $exp,
  'fork - check fork (2)'
);

$runner = Bio::EnsEMBL::VEP::Runner->new({
  %$cfg_hash,
  offline => 1,
  input_file => $test_cfg->create_input_file($input),
  input_data => undef,
  fork => 4,
});

@lines = ();
while(my $line = $runner->next_output_line) {
  my @split = split("\t", $line);
  push @lines, join(" ", $split[0], $split[2], $split[4]);
}

is_deeply(
  \@lines,
  $exp,
  'fork - check fork (4)'
);


# check whole input file
# add HGVS to check that FASTA sequence is being retrieved OK
$runner = Bio::EnsEMBL::VEP::Runner->new({
  %$cfg_hash,
  offline => 1,
  input_file => $test_cfg->{test_vcf},
  input_data => undef,
  fasta => $test_cfg->{fasta},
  hgvs => 1
});

$exp = [];
while(my $line = $runner->next_output_line) {
  push @$exp, $line;
}

# lets check stats aswell
my $exp_stats = $runner->stats->{stats}->{counters};

$runner = Bio::EnsEMBL::VEP::Runner->new({
  %$cfg_hash,
  offline => 1,
  input_file => $test_cfg->{test_vcf},
  input_data => undef,
  fasta => $test_cfg->{fasta},
  hgvs => 1,
  fork => 2,
});

@lines = ();
while(my $line = $runner->next_output_line) {
  push @lines, $line;
}

is_deeply(
  \@lines,
  $exp,
  'fork - full file check (2)'
);

is_deeply(
  $runner->stats->{stats}->{counters},
  $exp_stats,
  'fork - stats (2)'
);

$runner = Bio::EnsEMBL::VEP::Runner->new({
  %$cfg_hash,
  offline => 1,
  input_file => $test_cfg->{test_vcf},
  input_data => undef,
  fasta => $test_cfg->{fasta},
  hgvs => 1,
  fork => 4,
});

@lines = ();
while(my $line = $runner->next_output_line) {
  push @lines, $line;
}

is_deeply(
  \@lines,
  $exp,
  'fork - full file check (4)'
);

is_deeply(
  $runner->stats->{stats}->{counters},
  $exp_stats,
  'fork - stats (4)'
);



# check plugin cache data
$runner = Bio::EnsEMBL::VEP::Runner->new({
  %$cfg_hash,
  offline => 1,
  input_file => $test_cfg->{test_vcf},
  input_data => undef,
  fork => 2,
  quiet => 1,
  plugin => ['TestPluginCache'],
});

while(my $line = $runner->next_output_line) {
  1;
}

ok($runner->get_all_Plugins->[0]->{cache}, 'fork - plugin cache exists');
is(scalar keys %{$runner->get_all_Plugins->[0]->{cache}}, 132, 'fork - plugin cache check');




# warning_msg prints to STDERR
no warnings 'once';
open(SAVE, ">&STDERR") or die "Can't save STDERR\n"; 

close STDERR;
open STDERR, '>', \$tmp;

$runner = Bio::EnsEMBL::VEP::Runner->new({
  %$cfg_hash,
  offline => 1,
  fork => 2,
});

$runner->param('warning_file', 'STDERR');

$runner->{_test_warning} = 1;

$runner->next_output_line();
ok($tmp =~ 'TEST WARNING', 'fork - test warning');


$runner = Bio::EnsEMBL::VEP::Runner->new({
  %$cfg_hash,
  offline => 1,
  fork => 1,
});
$runner->param('warning_file', 'STDERR');
$runner->{_test_die} = 1;

throws_ok {$runner->next_output_line} qr/TEST DIE/, 'fork - test die';


$runner = Bio::EnsEMBL::VEP::Runner->new({
  %$cfg_hash,
  offline => 1,
  fork => 1,
});
$runner->param('warning_file', 'STDERR');
$runner->{_kill_child} = 'KILL';
throws_ok {$runner->next_output_line} qr/Forked process.+ died.+read-through/, 'fork - kill child';


$runner = Bio::EnsEMBL::VEP::Runner->new({
  %$cfg_hash,
  offline => 1,
  fork => 1,
});
$runner->param('warning_file', 'STDERR');
$runner->{_kill_self} = 'KILL';
throws_ok {$runner->next_output_line} qr/Forked process.+ died.+read-through/, 'fork - child kill self';

# restore STDERR
open(STDERR, ">&SAVE") or die "Can't restore STDERR\n";


# warnings
is_deeply($runner->warnings, [], 'warnings - empty');

my $test_warning = qq{WARNING: Test 1

-------------------- EXCEPTION --------------------
MSG: Msg 1
STACK S1
STACK S2


ERROR : Test 2

-------------------- EXCEPTION --------------------
MSG: Msg 2
STACK S1
STACK S2
STACK S3
};

$runner->{_warning_string} = $test_warning;

is_deeply(
  $runner->warnings,
  [
    {
      'msg' => 'Test 1: Msg 1',
      'stack' => 'STACK S1
STACK S2
',
      'type' => 'WARNING'
    },
    {
      'msg' => 'Test 2: Msg 2',
      'stack' => 'STACK S1
STACK S2
STACK S3
',
      'type' => 'ERROR'
    }
  ],
  'warnings - with multiple'
);

## run_rest
###########

SKIP: {
  no warnings 'once';

  ## REMEMBER TO UPDATE THIS SKIP NUMBER IF YOU ADD MORE TESTS!!!!
  skip 'JSON module not available', 1 unless $Bio::EnsEMBL::VEP::OutputFactory::CAN_USE_JSON;

  $runner = Bio::EnsEMBL::VEP::Runner->new({%$cfg_hash, format => 'vcf', delimiter => ' '});
  is_deeply(
    $runner->run_rest('21 25585733 rs142513484 C T . . .'),
    [
      {
        'input' => '21 25585733 rs142513484 C T . . .',
        'assembly_name' => 'GRCh38',
        'end' => 25585733,
        'seq_region_name' => '21',
        'strand' => 1,
        'transcript_consequences' => [
          {
            'gene_id' => 'ENSG00000154719',
            'variant_allele' => 'T',
            'cdna_end' => 1122,
            'consequence_terms' => [
              '3_prime_UTR_variant'
            ],
            'strand' => -1,
            'transcript_id' => 'ENST00000307301',
            'cdna_start' => 1122,
            'impact' => 'MODIFIER'
          },
          {
            'gene_id' => 'ENSG00000154719',
            'cds_start' => 991,
            'variant_allele' => 'T',
            'cdna_end' => 1033,
            'protein_start' => 331,
            'codons' => 'Gca/Aca',
            'cds_end' => 991,
            'consequence_terms' => [
              'missense_variant'
            ],
            'protein_end' => 331,
            'amino_acids' => 'A/T',
            'strand' => -1,
            'transcript_id' => 'ENST00000352957',
            'cdna_start' => 1033,
            'impact' => 'MODERATE'
          },
          {
            'gene_id' => 'ENSG00000260583',
            'variant_allele' => 'T',
            'distance' => 2407,
            'consequence_terms' => [
              'upstream_gene_variant'
            ],
            'strand' => -1,
            'transcript_id' => 'ENST00000567517',
            'impact' => 'MODIFIER'
          }
        ],
        'id' => 'rs142513484',
        'most_severe_consequence' => 'missense_variant',
        'allele_string' => 'C/T',
        'start' => 25585733
      }
    ],
    'run_rest'
  );
}



## DATABASE TESTS
#################

SKIP: {
  my $db_cfg = $test_cfg->db_cfg;

  eval q{
    use Bio::EnsEMBL::Test::TestUtils;
    use Bio::EnsEMBL::Test::MultiTestDB;
    1;
  };

  my $can_use_db = $db_cfg && scalar keys %$db_cfg && !$@;

  ## REMEMBER TO UPDATE THIS SKIP NUMBER IF YOU ADD MORE TESTS!!!!
  skip 'No local database configured', 5 unless $can_use_db;

  my $multi = Bio::EnsEMBL::Test::MultiTestDB->new('homo_vepiens') if $can_use_db;
  
  $runner = Bio::EnsEMBL::VEP::Runner->new({
    %$cfg_hash,
    %$db_cfg,
    database => 1,
    offline => 0,
    species => 'homo_vepiens',
  });

  ok($runner->setup_db_connection(), 'db - setup_db_connection');

  # check it is switching species using aliases
  $runner = Bio::EnsEMBL::VEP::Runner->new({
    %$cfg_hash,
    %$db_cfg,
    database => 1,
    offline => 0,
    species => 'human_vep',
  });
  $runner->setup_db_connection;

  is($runner->species, 'homo_vepiens', 'db - species alias');

  $info = $runner->get_output_header_info;

  is($info->{db_host}, $db_cfg->{host}, 'get_output_header_info - db_host');
  ok($info->{db_name} =~ /homo_vepiens_core.+/, 'get_output_header_info - db_name');
  ok($info->{db_version}, 'get_output_header_info - db_version');
};

done_testing();<|MERGE_RESOLUTION|>--- conflicted
+++ resolved
@@ -216,11 +216,8 @@
   'cell_type' => undef,
   'mirna' => undef,
   'ambiguity' => undef,
-<<<<<<< HEAD
   'vcf_string' => undef,
-=======
   'clin_sig_allele' => undef,
->>>>>>> b450fa71
 }, 'Bio::EnsEMBL::VEP::OutputFactory::VEP_output' ), 'get_OutputFactory');
 
 
