--- conflicted
+++ resolved
@@ -217,11 +217,8 @@
   'cell_type' => undef,
   'mirna' => undef,
   'ambiguity' => undef,
-<<<<<<< HEAD
   'no_shift' => 0,
-=======
   'vcf_string' => undef,
->>>>>>> a41a7a8f
   'clin_sig_allele' => undef,
   'shift_genomic' => undef,
 
