language: "perl"

perl:
  - "5.10"
  - "5.14"
  - "5.18"
  - "5.22"
  - "5.26"

env:
  matrix:
  - COVERALLS=true  DB=mysql
  global:
  - secure: Zv7EYDaaew3VF7dRZtghmqZulcMP9FLcn84vX8/nP5oWaSx0NmN3QyfBq7prL1zgF+i767MGVdfw70uts4r9J1BD47iL1mg/gL2vjIdbsr41L2TsJT6iOAQKhdZHtqActkTB3PUS59RAtuSzcboHzaJ6wNrdATaqSruB5YT4JQZYwB/OdqFtf/3xte5SWxGxc5/quYpzQO6QiqcQ7Nw2dYt1QXmi+3dhjnt/HD7G44erJQoIvLnWy1v9gozLeni6CiJYnHlctol8LfLUj/Ftl07DZdw5N5csiZGi2iI6FtdFARQcQ9LM34HHZNpujRqf3azi4KoasWjHCyzITXbsavLsWY7Kiv7SHIZbxONiu8wTWxWeCBaSC42c1dwc51JdF25PtB058BIFBWiXb2NWzBUj1n/3zk9L18rPKmkjd8+D5DBjO5LjRJjsRjs3rv6dLOHtEMxOW93cQDY8j5y1rhY4XvK4ZXt+W04Dy1U4lGOVpK7eSp1h3lDCECMACSLh7DOXEUab4Rt5cSeQL7N824Yc0Ps4j62CjRkjTtHeVPTeY82l+vA2itVf7xIOnpyaKRv9THt+iiLfmPPmpTG6zYO4fFPZFp6qDFLHki/LHprBr7gvw+YVn8JJEA85Cc3r6HuHBFMdaoBMRdZ687J8g8C5nC44DS9YKrR1nEaX1Wk=

sudo: required
dist: trusty
group: deprecated

addons:
  apt:
    packages:
      - unzip
      - mysql-server-5.6
      - apache2
      - libmysqlclient-dev
      - libpng12-dev
      - libssl-dev
      - openssl
      - mysql-client-5.6
      - mysql-client-core-5.6

before_install:
<<<<<<< HEAD
  - export ENSEMBL_BRANCH=release/107
=======
  - export ENSEMBL_BRANCH=main
>>>>>>> 0364a340
  - git clone --branch $ENSEMBL_BRANCH --depth 1 https://github.com/Ensembl/ensembl-test.git
  - git clone --branch $ENSEMBL_BRANCH --depth 1 https://github.com/Ensembl/ensembl.git
  - git clone --branch $ENSEMBL_BRANCH --depth 1 https://github.com/Ensembl/ensembl-io.git
  - git clone --branch $ENSEMBL_BRANCH --depth 1 https://github.com/Ensembl/ensembl-funcgen.git
  - git clone --branch master --depth 1 https://github.com/Ensembl/ensembl-variation.git

  - export CWD=$PWD
  - export DEPS=$HOME/dependencies
  - mkdir -p $DEPS
  - cd $DEPS
  - $CWD/travisci/get_dependencies.sh
  - cd $CWD

install:
  - export CWD=$PWD
  - export DEPS=$HOME/dependencies
  - export KENT_SRC="$DEPS/kent-335_base/src"
  - export HTSLIB_DIR="$DEPS/htslib"
  - export MACHTYPE=$(uname -m)
  - export CFLAGS="-fPIC"
  - export PERL5LIB=$DEPS/bioperl-live:$PERL5LIB
  - cd $DEPS
  - $CWD/travisci/build_c.sh
  - cd $CWD
  - cpanm --quiet --installdeps --with-recommends --notest --cpanfile ensembl/cpanfile .
  - cpanm --quiet --installdeps --with-recommends --notest .
  - cpanm --quiet -n Devel::Cover::Report::Coveralls
  - cp travisci/MultiTestDB.conf.travisci  t/MultiTestDB.conf

script: "./travisci/harness.sh"

jobs:
  include:
    - stage: trigger_dependent_builds
      script: ./travisci/trigger-dependent-build.sh

notifications:
  email:
    on_success: always
    on_failure: always<|MERGE_RESOLUTION|>--- conflicted
+++ resolved
@@ -31,11 +31,7 @@
       - mysql-client-core-5.6
 
 before_install:
-<<<<<<< HEAD
-  - export ENSEMBL_BRANCH=release/107
-=======
   - export ENSEMBL_BRANCH=main
->>>>>>> 0364a340
   - git clone --branch $ENSEMBL_BRANCH --depth 1 https://github.com/Ensembl/ensembl-test.git
   - git clone --branch $ENSEMBL_BRANCH --depth 1 https://github.com/Ensembl/ensembl.git
   - git clone --branch $ENSEMBL_BRANCH --depth 1 https://github.com/Ensembl/ensembl-io.git
