--- conflicted
+++ resolved
@@ -204,18 +204,15 @@
     return 0;
   }
 
-<<<<<<< HEAD
    # using gencode primary?
   if($self->{gencode_primary} && !(grep {$_->{code} eq 'gencode_primary'} @{$t->get_all_Attributes})) {
     return 0;
   }
 
-  # using all_refseq?
-=======
   # RefSeq: we only want transcripts e.g. NM_12930,
   # or 4540 for MT transcripts
   # or ND4L (or, rna-TRNP for e105 cache or before) for MT transcripts
->>>>>>> 560b409c
+
   if(
     !$self->{all_refseq} &&
     (
