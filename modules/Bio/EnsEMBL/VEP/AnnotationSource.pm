=head1 LICENSE

Copyright [2016-2023] EMBL-European Bioinformatics Institute

Licensed under the Apache License, Version 2.0 (the "License");
you may not use this file except in compliance with the License.
You may obtain a copy of the License at

     http://www.apache.org/licenses/LICENSE-2.0

Unless required by applicable law or agreed to in writing, software
distributed under the License is distributed on an "AS IS" BASIS,
WITHOUT WARRANTIES OR CONDITIONS OF ANY KIND, either express or implied.
See the License for the specific language governing permissions and
limitations under the License.

=cut


=head1 CONTACT

 Please email comments or questions to the public Ensembl
 developers list at <http://lists.ensembl.org/mailman/listinfo/dev>.

 Questions may also be sent to the Ensembl help desk at
 <http://www.ensembl.org/Help/Contact>.

=cut

# EnsEMBL module for Bio::EnsEMBL::VEP::AnnotationSource
#
#

=head1 NAME

Bio::EnsEMBL::VEP::AnnotationSource - Base class used for VEP annotation sources

=head1 SYNOPSIS

Should not be invoked directly.

=head1 DESCRIPTION

Base class for all VEP annotation sources. Contains basic methods for retrieving
data from the annotation source; some or most of these may be overridden in any
given child class.

=head1 METHODS

=cut


use strict;
use warnings;

package Bio::EnsEMBL::VEP::AnnotationSource;

use Bio::EnsEMBL::Utils::Exception qw(throw warning);
use Bio::EnsEMBL::Variation::Utils::VariationEffect qw(overlap);
use Bio::EnsEMBL::VEP::FilterSet;

use base qw(Bio::EnsEMBL::VEP::BaseVEP);


=head2 new

  Arg 1      : hashref $args
  Example    : Invoked by child classes only
  Description: Creates a new AnnotationSource. Copies all values in $args to $self.
  Returntype : Bio::EnsEMBL::VEP::AnnotationSource
  Exceptions : none
  Caller     : Child classes
  Status     : Stable

=cut

sub new {  
  my $caller = shift;
  my $class = ref($caller) || $caller;
  
  my $self = $class->SUPER::new(@_);

  my $hashref = $_[0];

  $self->{$_} = $hashref->{$_} for keys %$hashref;

  if(my $filter = $hashref->{filter}) {
    my @set = ref($filter) eq 'ARRAY' ? @$filter : ($filter);
    $self->filter_set(Bio::EnsEMBL::VEP::FilterSet->new(@set)) if scalar @set;
  }

  return $self;
}


=head2 get_all_features_by_InputBuffer

  Arg 1      : Bio::EnsEMBL::VEP::InputBuffer $ib
  Example    : $features = $as->get_all_features_by_InputBuffer($ib)
  Description: Fetches all features that overlap the variants currently
               in the input buffer.
  Returntype : arrayref of Bio::EnsEMBL::Feature (typically)
  Exceptions : none
  Caller     : annotate_InputBuffer()
  Status     : Stable

=cut

sub get_all_features_by_InputBuffer {
  my $self = shift;
  my $buffer = shift;

  my $regions = $self->get_all_regions_by_InputBuffer($buffer);

  my @not_cached;
  my @features;

  # attempt to fetch from memory first
  foreach my $region(@$regions) {
    my $cache_features = $self->get_features_by_regions_cached([$region]);

    # if successful, add them to the @features to be returned
    if(scalar @$cache_features) {
      push @features, @$cache_features;
    }

    # otherwise keep track of this region as being unloaded
    else {
      push @not_cached, $region;
    }
  }

  # now get the remaining unloaded ones from disk
  push @features, @{$self->get_features_by_regions_uncached(\@not_cached)};

  $self->clean_cache($regions);

  # use merge_features to remove duplicates
  return $self->merge_features(

    # use filter_by_min_max to filter out features we know are not overlapped
    # do it here so we're not affecting the cache
    $self->filter_features_by_min_max(\@features, @{$buffer->min_max})
  );
}

=head2 get_regions_from_coords

  Arg 1      : string $chr
  Arg 2      : int $start
  Arg 3      : int $end
  Arg 4      : int $min
  Arg 5      : int $max
  Arg 6      : int $cache_region_size
  Arg 7      : int $up_down_size
  Arg 8      : hashref $seen
  Example    : $regions = $as->get_regions_from_coords($chr, $start, $end, $min,
                 $max, $cache_region_size, $up_down_size, $seen)
  Description: Fetches all non-overlapping regions that overlap the given
               coordinates. Regions are a simple arrayref [$chr, $start],
               corresponding to bins of genomic coordinates, size cache_region_size
  Returntype : arrayref of region arrayrefs
  Exceptions : none
  Caller     : get_all_regions_by_InputBuffer()
  Status     : Stable

=cut

sub get_regions_from_coords {
  my $self  = shift;
  my $chr   = shift;
  my $start = shift;
  my $end   = shift;
  my $min   = shift;
  my $max   = shift;
  my $cache_region_size = shift;
  my $up_down_size      = shift;
  my $seen  = shift;

  # find actual chromosome name used by AnnotationSource
  my $source_chr = $self->get_source_chr_name($chr);

  # allow for indels
  ($start, $end) = ($end, $start) if $start > $end;

  # log min/max
  $min = $start if $start < $min;
  $max = $end if $end > $max;

  # convert to region-size
  my ($r_s, $r_e) = map {int(($_ - 1) / $cache_region_size)} ($start - $up_down_size, $end + $up_down_size);

  # add all regions between r_s and r_e inclusive (if not previously returned)
  my @regions;
  for(my $s = $r_s; $s <= $r_e; $s++) {
    my $key = join(':', ($source_chr, $s));
    next if $seen->{$key};

    push @regions, [$source_chr, $s];
    $seen->{$key} = 1;
  }
  return ($min, $max, $seen, @regions);
}

=head2 get_all_regions_by_InputBuffer

  Arg 1      : Bio::EnsEMBL::VEP::InputBuffer $ib
  Example    : $regions = $as->get_all_regions_by_InputBuffer($ib)
  Description: Fetches all non-overlapping regions that overlap the variants currently
               in the input buffer. Regions are a simple arrayref [$chr, $start],
               corresponding to bins of genomic coordinates, size cache_region_size
  Returntype : arrayref of region arrayrefs
  Exceptions : none
  Caller     : get_all_features_by_InputBuffer()
  Status     : Stable

=cut

sub get_all_regions_by_InputBuffer {
  my $self = shift;
  my $buffer = shift;
  my $cache_region_size = shift || $self->{cache_region_size};

  my $seen;
  my @regions = ();
  my $up_down_size = $self->{up_down_size} || $self->up_down_size();

  my ($min, $max) = (1e10, 0);

  foreach my $vf(@{$buffer->buffer}) {
<<<<<<< HEAD
    # process alternative alleles for breakend structural variants
    if (ref $vf->{allele_string} eq "ARRAY") {
      foreach my $alt(@{$vf->{allele_string}}) {
        ($min, $max, $seen, my @new_regions) = $self->get_regions_from_coords(
          $alt->{chr}, $alt->{pos}, $alt->{pos},
          $min, $max, $cache_region_size, $up_down_size, $seen);
        push @regions, @new_regions;
      }
    }
=======

    # skip long and unsupported types of SV; doing this here to avoid stopping looping
    next if $vf->{vep_skip};

    my $chr = $vf->{chr} || $vf->slice->seq_region_name;
    throw("ERROR: Cannot get chromosome from VariationFeature") unless $chr;

    # find actual chromosome name used by AnnotationSource
    my $source_chr = $self->get_source_chr_name($chr);

    my ($vf_s, $vf_e) = ($vf->{start}, $vf->{end});

    # allow for indels
    ($vf_s, $vf_e) = ($vf_e, $vf_s) if $vf_s > $vf_e;

    # log min/max
    $min = $vf_s if $vf_s < $min;
    $max = $vf_e if $vf_e > $max;

    # convert to region-size
    my ($r_s, $r_e) = map {int(($_ - 1) / $cache_region_size)} ($vf_s - $up_down_size, $vf_e + $up_down_size);
>>>>>>> c894a81b

    my $chr = $vf->{chr} || $vf->slice->seq_region_name;
    throw("ERROR: Cannot get chromosome $chr from VariationFeature") unless $chr;

    ($min, $max, $seen, my @new_regions) = $self->get_regions_from_coords(
      $chr, $vf->{start}, $vf->{end},
      $min, $max, $cache_region_size, $up_down_size, $seen);
    push @regions, @new_regions;
  }

  $buffer->min_max([$min, $max]);

  return \@regions;
}


=head2 get_features_by_regions_cached

  Arg 1      : arrayref $regions
  Example    : $features = $as->get_features_by_regions_cached($regions)
  Description: Fetches features for given regions from in-memory cache
  Returntype : arrayref of Bio::EnsEMBL::Feature (typically)
  Exceptions : none
  Caller     : get_all_features_by_InputBuffer()
  Status     : Stable

=cut

sub get_features_by_regions_cached {
  my $self = shift;
  my $regions = shift;

  my $cache = $self->cache;

  return [map {@{$cache->{$_->[0]}->{$_->[1]} || []}} @$regions];
}


=head2 filter_features_by_min_max

  Arg 1      : arrayref $features
  Arg 2      : int $min_min
  Arg 3      : int $max_coord
  Example    : $features = $as->filter_features_by_min_max($features, $min, $max)
  Description: Filters a list of features to those overlapping a given coordinate range.
               Used after features are fetched from regions/bins to limit those to be
               analysed to just those that overlap the min/max retrieved from the
               input buffer.
  Returntype : arrayref of Bio::EnsEMBL::Feature (typically)
  Exceptions : none
  Caller     : get_all_features_by_InputBuffer()
  Status     : Stable

=cut

sub filter_features_by_min_max {
  my $self = shift;
  my $features = shift;
  my $min = shift;
  my $max = shift;

  my $up_down_size = defined($self->{up_down_size}) ? $self->{up_down_size} : $self->up_down_size();
  $min -= $up_down_size;
  $max += $up_down_size;
  
  return [
    grep {overlap($_->{start}, $_->{end}, $min, $max)}
    @$features
  ];
}


=head2 filter_set

  Arg 1      : (optional) Bio::EnsEMBL::VEP::FilterSet $fs
  Example    : $fs = $as->filter_set()
  Description: Getter/setter for the FilterSet used to filter features
               retrieved by this annotation source.
  Returntype : Bio::EnsEMBL::VEP::FilterSet
  Exceptions : none
  Caller     : annotate_InputBuffer()
  Status     : Stable

=cut

sub filter_set {
  my $self = shift;
  $self->{filter_set} = shift if @_;
  return $self->{filter_set};
}


=head2 cache

  Example    : $cache = $as->cache()
  Description: Gets (and initialises if required) the cache hashref used
               to cache features between input buffer fills
  Returntype : hashref
  Exceptions : none
  Caller     : get_features_by_regions_cached()
  Status     : Stable

=cut

sub cache {
  return $_[0]->{_cache} ||= {};
}


=head2 clean_cache

  Example    : $as->clean_cache()
  Description: Removes out-of-range features from in-memory cache
  Returntype : none
  Exceptions : none
  Caller     : get_all_features_by_InputBuffer()
  Status     : Stable

=cut

sub clean_cache {
  my $self = shift;
  my $keep_regions = shift || [];

  my $cache = $self->cache;

  # copy the regions to be kept to has structure equivalent to $cache
  my $keep_regions_hash;
  $keep_regions_hash->{$_->[0]}->{$_->[1]} = 1 for @$keep_regions;

  # now go through and delete what we don't need any more
  foreach my $chr(keys %$cache) {
    if($keep_regions_hash->{$chr}) {
      delete $cache->{$chr}->{$_} for grep {!$keep_regions_hash->{$chr}->{$_}} keys %{$cache->{$chr}};
    }
    else {
      delete $cache->{$chr};
    }
  }
}


=head2 info

  Example    : $info = $as->info()
  Description: Gets the info hashref for this annotation source, typically
               contains version information etc.
  Returntype : hashref
  Exceptions : none
  Caller     : Bio::EnsEMBL::VEP::BaseRunner
  Status     : Stable

=cut

sub info {
  return $_[0]->{info} || {};
}

1;<|MERGE_RESOLUTION|>--- conflicted
+++ resolved
@@ -185,7 +185,7 @@
 
   # log min/max
   $min = $start if $start < $min;
-  $max = $end if $end > $max;
+  $max = $end   if   $end > $max;
 
   # convert to region-size
   my ($r_s, $r_e) = map {int(($_ - 1) / $cache_region_size)} ($start - $up_down_size, $end + $up_down_size);
@@ -228,7 +228,9 @@
   my ($min, $max) = (1e10, 0);
 
   foreach my $vf(@{$buffer->buffer}) {
-<<<<<<< HEAD
+    # skip long and unsupported types of SV; doing this here to avoid stopping looping
+    # next if $vf->{vep_skip};
+    
     # process alternative alleles for breakend structural variants
     if (ref $vf->{allele_string} eq "ARRAY") {
       foreach my $alt(@{$vf->{allele_string}}) {
@@ -238,29 +240,6 @@
         push @regions, @new_regions;
       }
     }
-=======
-
-    # skip long and unsupported types of SV; doing this here to avoid stopping looping
-    next if $vf->{vep_skip};
-
-    my $chr = $vf->{chr} || $vf->slice->seq_region_name;
-    throw("ERROR: Cannot get chromosome from VariationFeature") unless $chr;
-
-    # find actual chromosome name used by AnnotationSource
-    my $source_chr = $self->get_source_chr_name($chr);
-
-    my ($vf_s, $vf_e) = ($vf->{start}, $vf->{end});
-
-    # allow for indels
-    ($vf_s, $vf_e) = ($vf_e, $vf_s) if $vf_s > $vf_e;
-
-    # log min/max
-    $min = $vf_s if $vf_s < $min;
-    $max = $vf_e if $vf_e > $max;
-
-    # convert to region-size
-    my ($r_s, $r_e) = map {int(($_ - 1) / $cache_region_size)} ($vf_s - $up_down_size, $vf_e + $up_down_size);
->>>>>>> c894a81b
 
     my $chr = $vf->{chr} || $vf->slice->seq_region_name;
     throw("ERROR: Cannot get chromosome $chr from VariationFeature") unless $chr;
