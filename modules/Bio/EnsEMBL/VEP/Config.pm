=head1 LICENSE

Copyright [2016-2019] EMBL-European Bioinformatics Institute

Licensed under the Apache License, Version 2.0 (the "License");
you may not use this file except in compliance with the License.
You may obtain a copy of the License at

     http://www.apache.org/licenses/LICENSE-2.0

Unless required by applicable law or agreed to in writing, software
distributed under the License is distributed on an "AS IS" BASIS,
WITHOUT WARRANTIES OR CONDITIONS OF ANY KIND, either express or implied.
See the License for the specific language governing permissions and
limitations under the License.

=cut


=head1 CONTACT

 Please email comments or questions to the public Ensembl
 developers list at <http://lists.ensembl.org/mailman/listinfo/dev>.

 Questions may also be sent to the Ensembl help desk at
 <http://www.ensembl.org/Help/Contact>.

=cut

# EnsEMBL module for Bio::EnsEMBL::VEP::Config
#
#

=head1 NAME

Bio::EnsEMBL::VEP::Config - Class used to configure VEP

=head1 SYNOPSIS

my $config = Bio::EnsEMBL::VEP::Config->new();

my $species = $config->param('species');

=head1 DESCRIPTION

The Config class is used to store default and user parameters required
for configuring a VEP runner. A reference to a single instance is passed
around all classes derived from a VEP runner.

=head1 METHODS

=cut


use strict;
use warnings;

package Bio::EnsEMBL::VEP::Config;

use Bio::EnsEMBL::Utils::Exception qw(throw warning);
use Bio::EnsEMBL::Variation::Utils::VariationEffect;

use base qw(Bio::EnsEMBL::VEP::BaseVEP);


## GLOBAL VARIABLES USED FOR INITIAL CONFIG AND SETUP
#####################################################

# default settings
our %DEFAULTS = (  

  # database settings
  database          => 1,
  host              => 'ensembldb.ensembl.org',
  user              => 'anonymous',
  port              => 3306,
  species           => 'homo_sapiens',
  no_slice_cache    => 0,
  
  # cache settings
  dir               => $ENV{HOME}.'/.vep',
  chunk_size        => 50000,
  cache_region_size => 1000000,
  
  # misc settings
  distance          => $Bio::EnsEMBL::Variation::Utils::VariationEffect::UPSTREAM_DISTANCE.','.$Bio::EnsEMBL::Variation::Utils::VariationEffect::DOWNSTREAM_DISTANCE,
  buffer_size       => 5000,
  input_file        => 'STDIN',
  delimiter         => "\t",
  output_file       => "variant_effect_output.txt",
  tmpdir            => '/tmp',
  format            => 'guess',
  output_format     => 'vep',
  terms             => 'SO',
  failed            => 0,
  core_type         => 'core',
  polyphen_analysis => 'humvar',
  pick_order        => [qw(mane canonical appris tsl biotype ccds rank length ensembl refseq)],
  terminal_width    => 48,
  vcf_info_field    => 'CSQ',
  ucsc_data_root    => 'http://hgdownload.cse.ucsc.edu/goldenpath/',
  
  # frequency filtering
  freq_freq         => 0.01,
  freq_filter       => 'exclude',
  freq_pop          => '1KG_ALL',
  freq_gt_lt        => 'gt',
);

# these flags take comma-separated lists
# and so need to be converted to listrefs
our @LIST_FLAGS = qw(
  individual
  cell_type
  pick_order
  fields
  chr
  distance
  dont_export
);

# these flags can be specified more than once on the command line
# and so get turned into listrefs
our @ALLOW_MULTIPLE = qw(
  plugin
  custom
  phyloP
  phastCons
  transcript_filter
);

# sets of options that turn on / off others
# if user sets any of the flags in "flags", all the flags in "set" get applied
# NB: order is important, hence why this is a list!
our @OPTION_SETS = (
  {
    flags => ['everything'],
    set   => {
      sift           => 'b',
      polyphen       => 'b',
      ccds           => 1,
      hgvs           => 1,
      symbol         => 1,
      numbers        => 1,
      domains        => 1,
      regulatory     => 1,
      canonical      => 1,
      protein        => 1,
      biotype        => 1,
      af             => 1,
      af_1kg         => 1,
      af_esp         => 1,
      af_gnomad      => 1,
      max_af         => 1,
      pubmed         => 1,
      uniprot        => 1,
      mane           => 1,
      tsl            => 1,
      appris         => 1,
      variant_class  => 1,
      gene_phenotype => 1,
      mirna          => 1,
    },
  },
  
  {
    flags => ['hgvs'],
    set   => {
      hgvsc => 1,
      hgvsp => 1,
    },
  },
  
  {
    flags => ['genomes'],
    set   => {
      host => 'mysql-eg-publicsql.ebi.ac.uk',
      port => 4157,
    },
  },
  
  {
    flags => ['grch37'],
    set   => {
      port => 3337,
      assembly => 'GRCh37',
    },
  },
  
  {
    flags => ['refseq'],
    set   => {
      core_type => 'otherfeatures',
    },
  },
  
  {
    flags => ['individual'],
    set   => {
      allow_non_variant => 1,
    },
  },
  
  {
    flags => ['cell_type'],
    set   => {
      regulatory => 1,
    },
  },
  
  {
    flags => ['filter_common'],
    set   => {
      check_frequency => 1,
    },
  },
  
  {
    flags => [qw(check_frequency af af_1kg af_esp af_exac af_gnomad max_af pubmed)],
    set   => {
      check_existing => 1,
    },
  },

  {
    flags => [qw(show_cache_info)],
    set   => {
      offline => 1,
      format => 'ensembl',
    }
  },
  
  {
    flags => [qw(offline)],
    set   => {
      cache => 1,
      database => 0,
    }
  },
  
  {
    flags => ['cache'],
    set   => {
      no_slice_cache => 1,
    }
  },
  
  {
    flags => ['convert'],
    set   => {
      no_stats => 1,
    }
  },
  
  {
    flags => ['json'],
    set   => {
      rest => 1,
      output_format => 'json',
    }
  },
  
  {
    flags => ['rest'],
    set   => {
      no_escape => 1,
    }
  },
  
  {
    flags => ['vcf'],
    set   => {
      output_format => 'vcf',
      symbol => 1,
      biotype => 1,
      numbers => 1
    }
  },
  
  {
    flags => ['tab'],
    set   => {
      output_format => 'tab',
    }
  },
  
  {
    flags => ['humdiv'],
    set   => {
      polyphen_analysis => 'humdiv',
    }
  },
  
  {
    flags => ['minimal'],
    set   => {
      allele_number => 1,
    }
  },
  
  {
    flags => ['gff'],
    set   => {
      custom => '%gff%,,gff'
    }
  },
  
  {
    flags => ['gtf'],
    set   => {
      custom => '%gtf%,,gtf'
    }
  },
  
  {
    flags => ['bigwig'],
    set   => {
      custom => '%bigwig%,,bigwig,exact'
    }
  },
  
  {
    flags => ['phyloP'],
    set   => {
      custom => '%ucsc_data_root%%ucsc_assembly%/phyloP%phyloP%way/%ucsc_assembly%.phyloP%phyloP%way.bw,phlyoP%phyloP%way,bigwig,exact'
    }
  },
  
  {
    flags => ['phastCons'],
    set   => {
      custom => '%ucsc_data_root%%ucsc_assembly%/phastCons%phastCons%way/%ucsc_assembly%.phastCons%phastCons%way.bw,phastCons%phastCons%way,bigwig,exact'
    }
  },

  {
    flags => ['exclude_predicted'],
    set   => {
      transcript_filter => 'not stable_id match ^X._'
    }
  },

  {
    flags => ['bam'],
    set   => {
      use_transcript_ref => 1,
      bam_edited => 1,
    }
  },

  {
    flags => ['use_given_ref'],
    set   => {
      use_transcript_ref => 0,
    }
  },
);

# valid values for certain flags
our %VALID = (
  format          => [qw(ensembl vcf hgvs id pileup region guess)],
  terms           => [qw(SO display NCBI)],
  sift            => [qw(s p b)],
  polyphen        => [qw(s p b)],
  pick_order      => [qw(mane canonical appris tsl biotype ccds rank length ensembl refseq)],
  nearest         => [qw(transcript gene symbol)],
  compress_output => [qw(gzip bgzip)],
);

# these flags require others to be set, no sensible defaults can be set by us
our %REQUIRES = (
  original  => [qw(filters)],
  phyloP    => [qw(ucsc_assembly)],
  phastCons => [qw(ucsc_assembly)],
);

# incompatible options
our %INCOMPATIBLE = (
<<<<<<< HEAD
  most_severe => [qw(no_intergenic protein symbol sift polyphen coding_only ccds mane canonical xref_refseq numbers domains tsl appris uniprot summary pick flag_pick pick_allele flag_pick_allele)],
  summary     => [qw(no_intergenic protein symbol sift polyphen coding_only ccds mane canonical xref_refseq numbers domains tsl appris uniprot most_severe pick flag_pick pick_allele flag_pick_allele)],
=======
  most_severe => [qw(biotype no_intergenic protein symbol sift polyphen coding_only ccds canonical xref_refseq numbers domains tsl appris uniprot summary pick flag_pick pick_allele flag_pick_allele)],
  summary     => [qw(biotype no_intergenic protein symbol sift polyphen coding_only ccds canonical xref_refseq numbers domains tsl appris uniprot most_severe pick flag_pick pick_allele flag_pick_allele)],
>>>>>>> 9a56d5c2
  database    => [qw(af_1kg af_esp af_exac af_gnomad max_af pubmed offline cache)],
  quiet       => [qw(verbose)],
  refseq      => [qw(gencode_basic merged)],
  json        => [qw(vcf tab)],
  vcf         => [qw(json tab)],
  tab         => [qw(vcf json)],
  individual  => [qw(minimal)],
  check_ref   => [qw(lookup_ref)],
);

# deprecated/replaced flags
# e.g. 'gmaf' => 'af'
our %DEPRECATED = (
  'convert' => undef,
);


####################################
####################################
####################################



## METHODS
##########


=head2 new

  Arg 1      : hashref $args
               {
                 arg1 => val1,
                 ...
                 argN => valN,
               }
  Example    : $config = Bio::EnsEMBL::VEP::Config->new($args);
  Description: Constructor for Bio::EnsEMBL::VEP::Config. The args hashref
               may contain any parameters that you wish to add or modify.
               Sensible defaults should be set for most if not all parameters,
               see the %DEFAULTS hash.
  Returntype : Bio::EnsEMBL::VEP::Config
  Exceptions : throws if first arg is not hashref
  Caller     : Runner constructor
  Status     : Stable

=cut

sub new {
  my $caller = shift;
  my $class = ref($caller) || $caller;
  
  # initialise self
  # we will usually be passed a hashref of options
  # this will typically be from GetOpt
  my $self = bless {_raw_config => shift || {}}, $class;

  throw('First argument given is not a hashref') unless ref($self->_raw_config) eq 'HASH';
  
  # make a hash copy of the raw
  # we might need the raw initial config later?
  my $config;
  %$config = %{$self->_raw_config};
  
  ## FLAG PRIORITY
  # 1: command line flags
  # 2: config file
  # 3: $HOME/.vep/vep.ini file
  # 4: %DEFAULTS
  
  # set defaults
  # we need to do this first so paths are set for reading config etc
  foreach my $key(keys %DEFAULTS) {
    $config->{$key} = $DEFAULTS{$key} unless exists($config->{$key});
  }

  # set those that will be arrayrefs empty if not defined
  $config->{$_} ||= [] for @ALLOW_MULTIPLE;
    
  # config file?
  $self->read_config_from_file($config->{config}, $config) if defined $config->{config};
  
  # ini file?
  my $ini_file = $config->{dir}.'/vep.ini';
  $self->read_config_from_file($ini_file, $config) if -e $ini_file;
  
  # these flags need turning into listrefs
  foreach my $flag(grep {defined($config->{$_}) && ref($config->{$_}) ne 'ARRAY'} @LIST_FLAGS) {
    $config->{$flag} = [split(',', $config->{$flag})];
  }

  $self->apply_option_sets($config);
  
  # check config before we return
  $self->check_config($config);

  # copy to $self
  $self->{_params} = $config;
    
  return $self;
}


=head2 apply_option_sets

  Arg 1      : hashref $config_hashref
  Example    : $config->apply_option_sets($config_hashref)
  Description: Applies "option sets". These allow code to switch
               on or set the value of one or more flags if a primary
               flag is set. Option sets are hard-coded in @OPTION_SETS.
  Returntype : hashref $config_hashref
  Exceptions : none
  Caller     : new()
  Status     : Stable

=cut

sub apply_option_sets {
  my $self = shift;
  my $config = shift;

  # apply option sets
  foreach my $set(@OPTION_SETS) {
    foreach my $flag(@{$set->{flags}}) {

      # check whether the flag has been set
      if($self->_is_flag_active($config, $flag)) {

        # some flags are allowed to be set more than once
        # so we're going to iterate over each instance specified
        my @instances = (
          ref($config->{$flag}) eq 'ARRAY' ?
          @{$config->{$flag}} :
          ($config->{$flag})
        );

        foreach my $i(0..$#instances) {

          # now we work on the set of flags that are going to be altered
          foreach my $key(keys %{$set->{set}}) {
            my $val = $set->{set}->{$key};

            # the syntax allows us to replace values with other config params
            # for example, 'blah_%foo%_blah' will have '%foo%' replaced by $config->{foo}
            my %replace;

            # again though, we have to take care of the cases where the same flag can be set multiple times
            while($val =~ m/\%(\S+?)\%/g) {
              my $sub;
              next unless defined($config->{$1});

              # for those set multiple times
              if(ref($config->{$1}) eq 'ARRAY') {

                # replace from the appropriate instance of our "foo"
                # defaulting to the first if further ones are not defined
                $sub = defined($config->{$1}->[$i]) ? $config->{$1}->[$i] : $config->{$1}->[0];
              }

              # for those set once
              else {
                $sub = $config->{$1};
              }

              $replace{$1} = $sub;
            }

            # now do the actual replacement
            $val =~ s/\%(\S+?)\%/$replace{$1}||"%$1%"/ge;
            
            # and set the value, either by appending to the arrayref
            if(ref($config->{$key}) eq 'ARRAY') {
              push @{$config->{$key}}, $val;
            }
            # or setting the value in $config
            else {
              $config->{$key} = $val;
            }
          }
        }
      }
    }
  }

  return $config
}


=head2 _is_flag_active

  Arg 1      : hashref $config_hashref
  Arg 2      : string $flag
  Example    : $config->apply_option_sets($config_hashref)
  Description: Resolve whether a flag has been set. This depends on
               if the value is defined and if defined whether it is
               an arrayref (empty arrayref counts as unset).
  Returntype : bool
  Exceptions : none
  Caller     : check_config(), apply_option_sets()
  Status     : Stable

=cut

sub _is_flag_active {
  my ($self, $config, $flag) = @_;
  return 0 unless defined($config->{$flag});
  return ref($config->{$flag}) eq 'ARRAY' ? scalar @{$config->{$flag}} : $config->{$flag};
}


=head2 check_config

  Arg 1      : hashref $config_hashref
  Example    : $config->check_config($config_hashref)
  Description: Applies various checks to a config hashref before
               constructor returns successfully:
                - turn on quiet mode when using STDOUT as output
                - disable certain options if using --everything and --database
                - check for valid values for flags using %VALID
                - check for incompatible flags using %INCOMPATIBLE
                - check for required flags using %REQUIRED
                - check for deprecated flags using %DEPRECATED
                - check if one of --database, --cache, --offline or --custom is specified
  Returntype : none
  Exceptions : throws if any of above checks fail
  Caller     : new()
  Status     : Stable

=cut

sub check_config {
  my $self = shift;
  my $config = shift;
    
  # force quiet if outputting to STDOUT
  if(defined($config->{output_file}) && $config->{output_file} =~ /stdout/i) {
    delete $config->{verbose} if defined($config->{verbose});
    $config->{quiet} = 1;
  }
  
  # turn off some options if using --everything and --database
  if($config->{everything} && $config->{database}) {
    delete $config->{$_} for qw(af_1kg af_esp af_exac af_gnomad max_af pubmed);
  }
  
  # check valid values for flags
  foreach my $flag(grep {$self->_is_flag_active($config, $_)} keys %VALID) {
    my @values = ref($config->{$flag}) eq 'ARRAY' ? @{$config->{$flag}} : split(',', $config->{$flag});
    
    foreach my $value(@values) {
      throw
        sprintf(
          "ERROR: \"%s\" is not a valid value for --%s\nValid values: %s\n",
          $value,
          $flag,
          join(", ", @{$VALID{$flag}})
        ) unless grep {$value eq $_} @{$VALID{$flag}};
    }
  }
  
  # check incompatible flags
  unless($config->{safe}) {
    foreach my $flag(grep {$self->_is_flag_active($config, $_)} keys %INCOMPATIBLE) {
      foreach my $invalid(grep {$self->_is_flag_active($config, $_)} @{$INCOMPATIBLE{$flag}}) {
        throw sprintf("ERROR: Can't use --%s and --%s together\n", $flag, $invalid);
      }
    }
  }
  
  # check required flags
  foreach my $flag(grep {$self->_is_flag_active($config, $_)} keys %REQUIRES) {
    foreach my $required(@{$REQUIRES{$flag}}) {
      throw sprintf("ERROR: You must set --%s to use --%s\n", $required, $flag) unless $self->_is_flag_active($config, $required);
    }
  }

  # check deprecated flags
  foreach my $flag(grep {$self->_is_flag_active($config, $_)} keys %DEPRECATED) {
    my $msg = "ERROR: --$flag has been deprecated";
    
    if(my $new = $DEPRECATED{$flag}) {
      $msg .= " - please use --$new instead";
    }

    throw("$msg\n");
  }

  ## HACK FIX FOR UNEXPLAINED WEB BUG
  # sometimes web jobs e.g. RT 171600 see "Cache directory [blah]/homo_sapiens1_merged not found" errors
  # "1" is getting appended to the species name somehow
  # $config->{species} =~ s/\d+$//;
  
  # check one of database/cache/offline/custom
  if(!grep {$self->_is_flag_active($config, $_)} qw(database cache offline custom)) {
    die qq{
IMPORTANT INFORMATION:

The VEP can read gene data from either a local cache or local/remote databases.

Using a cache is the fastest and most efficient way to use the VEP. The
included INSTALL.pl script can be used to fetch and set up cache files from the
Ensembl FTP server. Simply run "perl INSTALL.pl" and follow the instructions, or
see the documentation pages listed below.

If you have already set up a cache, use "--cache" or "--offline" to use it.

It is possible to use the public databases hosted at ensembldb.ensembl.org, but
this is slower than using the cache and concurrent and/or long running VEP jobs
can put strain on the Ensembl servers, limiting availability to other users.

To enable using databases, add the flag "--database".

Documentation
Installer: http://www.ensembl.org/info/docs/tools/vep/script/vep_download.html#installer
Cache: http://www.ensembl.org/info/docs/tools/vep/script/index.html#cache

    }
  };
}


=head2 read_config_from_file

  Arg 1      : string $config_file
  Arg 2      : hashref $config
  Example    : $config_hash = $config->read_config_from_file($config_file, $config)
  Description: Read config params from a flat file and add them to config hash
  Returntype : none
  Exceptions : throws if cannot read from file
  Caller     : new()
  Status     : Stable

=cut

sub read_config_from_file {
  my $self = shift;
  my $file = shift;
  my $config = shift;

  throw("ERROR: Could not open config file \"".($file || '')."\"\n") unless $file;

  open CONFIG, $file or throw("ERROR: Could not open config file \"$file\"\n");

  while(<CONFIG>) {
    next if /^\#/;

    # preserve spaces between quotes
    s/([\"\'].*)(\s)(.*[\"\'])/$1\_\_\_SPACE\_\_\_$3/g;

    my @split = split /\s+|\=/;
    my $key = shift @split;
    $key =~ s/^\-//g;

    # restore spaces
    s/\_\_\_SPACE\_\_\_/ /g for @split;

    # remove quotes
    s/[\"\']//g for @split;

    if(grep {$key eq $_} @ALLOW_MULTIPLE) {
      push @{$config->{$key}}, @split;
    }
    else {
      $config->{$key} ||= $split[0];
    }
  }

  close CONFIG;

  $self->status_msg("Read configuration from $file") if $self->param('verbose');

  return $config;
}


=head2 param

  Arg 1      : string $param_name
  Arg 2      : (optional) $new_value
  Example    : $value = $config->param($param)
               $config->param($param, $new_value)
  Description: Getter/setter for config parameters
  Returntype : none
  Exceptions : throws if no parameter name given
  Caller     : BaseVEP param()
  Status     : Stable

=cut

sub param {
  my $self = shift;
  my $key = shift;

  throw("No parameter name given") unless $key;

  $self->{_params}->{$key} = shift if @_;

  return $self->{_params}->{$key};
}


=head2 _raw_config

  Example    : $raw = $config->_raw_config();
  Description: Gets the raw config hash as originally supplied by the user
               to the new() method
  Returntype : hashref
  Exceptions : none
  Caller     : internal
  Status     : Stable

=cut

sub _raw_config {
  return $_[0]->{_raw_config};
}

1;<|MERGE_RESOLUTION|>--- conflicted
+++ resolved
@@ -376,13 +376,8 @@
 
 # incompatible options
 our %INCOMPATIBLE = (
-<<<<<<< HEAD
-  most_severe => [qw(no_intergenic protein symbol sift polyphen coding_only ccds mane canonical xref_refseq numbers domains tsl appris uniprot summary pick flag_pick pick_allele flag_pick_allele)],
-  summary     => [qw(no_intergenic protein symbol sift polyphen coding_only ccds mane canonical xref_refseq numbers domains tsl appris uniprot most_severe pick flag_pick pick_allele flag_pick_allele)],
-=======
-  most_severe => [qw(biotype no_intergenic protein symbol sift polyphen coding_only ccds canonical xref_refseq numbers domains tsl appris uniprot summary pick flag_pick pick_allele flag_pick_allele)],
-  summary     => [qw(biotype no_intergenic protein symbol sift polyphen coding_only ccds canonical xref_refseq numbers domains tsl appris uniprot most_severe pick flag_pick pick_allele flag_pick_allele)],
->>>>>>> 9a56d5c2
+  most_severe => [qw(biotype no_intergenic protein symbol sift polyphen coding_only ccds mane canonical xref_refseq numbers domains tsl appris uniprot summary pick flag_pick pick_allele flag_pick_allele)],
+  summary     => [qw(biotype no_intergenic protein symbol sift polyphen coding_only ccds mane canonical xref_refseq numbers domains tsl appris uniprot most_severe pick flag_pick pick_allele flag_pick_allele)],
   database    => [qw(af_1kg af_esp af_exac af_gnomad max_af pubmed offline cache)],
   quiet       => [qw(verbose)],
   refseq      => [qw(gencode_basic merged)],
