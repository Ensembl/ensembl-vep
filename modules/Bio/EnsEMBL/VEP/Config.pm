--- conflicted
+++ resolved
@@ -349,8 +349,6 @@
       bam_edited => 1,
     }
   },
-<<<<<<< HEAD
-  
   {
     flags => ['mane'],
     set   => {
@@ -358,9 +356,6 @@
       mane_plus_clinical => 1,
     }
   },
-=======
->>>>>>> b0361821
-
   {
     flags => ['use_given_ref'],
     set   => {
