=head1 LICENSE

Copyright [2016-2023] EMBL-European Bioinformatics Institute

Licensed under the Apache License, Version 2.0 (the "License");
you may not use this file except in compliance with the License.
You may obtain a copy of the License at

     http://www.apache.org/licenses/LICENSE-2.0

Unless required by applicable law or agreed to in writing, software
distributed under the License is distributed on an "AS IS" BASIS,
WITHOUT WARRANTIES OR CONDITIONS OF ANY KIND, either express or implied.
See the License for the specific language governing permissions and
limitations under the License.

=cut


=head1 CONTACT

 Please email comments or questions to the public Ensembl
 developers list at <http://lists.ensembl.org/mailman/listinfo/dev>.

 Questions may also be sent to the Ensembl help desk at
 <http://www.ensembl.org/Help/Contact>.

=cut

# EnsEMBL module for Bio::EnsEMBL::VEP::Config
#
#

=head1 NAME

Bio::EnsEMBL::VEP::Config - Class used to configure VEP

=head1 SYNOPSIS

my $config = Bio::EnsEMBL::VEP::Config->new();

my $species = $config->param('species');

=head1 DESCRIPTION

The Config class is used to store default and user parameters required
for configuring a VEP runner. A reference to a single instance is passed
around all classes derived from a VEP runner.

=head1 METHODS

=cut


use strict;
use warnings;

package Bio::EnsEMBL::VEP::Config;

use File::Spec;
use Getopt::Long;

use Bio::EnsEMBL::Utils::Exception qw(throw warning);
use Bio::EnsEMBL::Variation::Utils::VariationEffect;

use base qw(Bio::EnsEMBL::VEP::BaseVEP);


## VALID COMMAND-LINE PARAMETERS IN VEP
#######################################

our @VEP_PARAMS = (
  'help',                    # displays help message

  # input options,
  'config=s',                # config file name
  'input_file|i=s',          # input file name
  'input_data|id=s',         # input data
  'format=s',                # input file format
  'output_format=s',         # output file format
  'delimiter=s',             # delimiter between fields in input
  'no_check_variants_order', # skip check about the variants ordering within a region

  # DB options
  'species|s=s',             # species e.g. human, homo_sapiens
  'registry=s',              # registry file
  'host=s',                  # database host
  'port=s',                  # database port
  'user|u=s',                # database user name
  'password|pass=s',         # database password
  'db_version=i',            # Ensembl database version to use e.g. 62
  'assembly|a=s',            # assembly version to use
  'grch37',                  # set for using GRCh37
  'genomes',                 # automatically sets DB params for e!Genomes
  'refseq',                  # use otherfeatures RefSeq DB instead of Ensembl
  'merged',                  # use merged cache
  'all_refseq',              # report consequences on all transcripts in RefSeq cache, includes CCDS, EST etc
  'gencode_basic',           # limit to using just GenCode basic transcript set
  'is_multispecies=i',       # '1' for a multispecies database (e.g protists_euglenozoa1_collection_core_29_82_1)

  # runtime options
  'transcript_filter=s@',    # filter transcripts
  'exclude_predicted',
  'minimal',                 # convert input alleles to minimal representation
  'most_severe',             # only return most severe consequence
  'summary',                 # only return one line per variation with all consquence types
  'pick',                    # used defined criteria to return most severe line
  'pick_allele',             # choose one con per allele
  'per_gene',                # choose one con per gene
  'pick_allele_gene',        # choose one con per gene, allele
  'flag_pick',               # flag one con per line
  'flag_pick_allele',        # flag one con per allele
  'flag_pick_allele_gene',   # flag one con per gene, allele
  'pick_order=s',            # define the order of categories used by the --*pick* flags
  'buffer_size=i',           # number of variations to read in before analysis
  'failed=i',                # include failed variations when finding existing
  'gp',                      # read coords from GP part of INFO column in VCF (probably only relevant to 1KG)
  'chr=s',                   # analyse only these chromosomes, e.g. 1-5,10,MT
  'check_ref',               # check supplied reference allele against DB/FASTA
  'lookup_ref',              # replace supplied reference allele with allele from DB/FASTA
  'check_existing',          # find existing co-located variations
  'check_svs',               # find overlapping structural variations
  'no_check_alleles',        # attribute co-located regardless of alleles
  'exclude_null_alleles',    # exclude variants with null alleles from co-located check (e.g COSMIC)
  'check_frequency',         # enable frequency checking
  'af',                      # add global AF of existing var
  'af_1kg',                  # add 1KG AFs of existing vars
  'af_gnomade',              # add gnomAD v2 exomes AFs of existing vars
  'af_gnomad',               # Same as --af_gnomade to keep old compatibility
  'af_gnomadg',              # add gnomAD v3 genomes AFs of existing vars
  'old_maf',                 # report 1KG/ESP MAFs in the old way (no allele, always < 0.5)
  'max_af',                  # report maximum observed allele frequency in any 1KG, gnomAD v2 exomes, gnomAD v3 genomes pops
  'pubmed',                  # add Pubmed IDs for publications that cite existing vars
  'freq_filter=s',           # exclude or include
  'freq_freq=f',             # frequency to filter on
  'freq_gt_lt=s',            # gt or lt (greater than or less than)
  'freq_pop=s',              # population to filter on
  'filter_common',           # shortcut to MAF filtering
  'allow_non_variant',       # allow non-variant VCF lines through
  'process_ref_homs',        # force processing of individuals with homozygous ref genotype
  'individual=s',            # give results by genotype for individuals
  'phased',                  # force VCF genotypes to be interpreted as phased
  'fork=i',                  # fork into N processes
  'dont_skip',               # don't skip vars that fail validation
  'nearest=s',               # get nearest transcript, gene or symbol (for gene)
  'distance=s',              # set up/downstream distance
  'clin_sig_allele=i',       # use allele specific clinical significance data where it exists
  'overlaps',                # report length and percent of a transcript or regulatory feature overlaped with a SV
  'max_sv_size=i',           # modify the size of structural variant to be handled (limited by default to reduce memory requirements)
  'remove_hgvsp_version',    # removes translation version from hgvs_protein output


  # verbosity options
  'verbose|v',               # print out a bit more info while running
  'quiet|q',                 # print nothing to STDOUT (unless using -o stdout)
  'no_progress',             # don't display progress bars

  # output options
  'everything|e',            # switch on EVERYTHING :-)
  'output_file|o=s@',        # output file name
  'compress_output=s',       # compress output with e.g. bgzip, gzip
  'no_headers',              # don't print headers
  'stats_file|sf=s',         # stats file name
  'stats_text',              # write stats as text
  'stats_html',              # write stats as html
  'no_stats',                # don't write stats file
  'warning_file=s',          # file to write warnings to
  'force_overwrite|force',   # force overwrite of output file if already exists
  'terms|t=s',               # consequence terms to use e.g. NCBI, SO
  'coding_only',             # only return results for consequences in coding regions
  'canonical',               # indicates if transcript is canonical
  'mane',                    # output mane transcript value
  'mane_select',             # output mane select transcript value
  'tsl',                     # output transcript support level
  'appris',                  # output APPRIS transcript annotation
  'ccds',                    # output CCDS identifer
  'xref_refseq',             # output refseq mrna xref
  'uniprot',                 # output Uniprot identifiers (includes UniParc)
  'protein',                 # add e! protein ID to extra column
  'biotype',                 # add biotype of transcript to output
  'hgnc',                    # add HGNC gene ID to extra column
  'symbol',                  # add gene symbol (e.g. HGNC)
  'transcript_version',      # add transcript version to stable id in feature column
  'gene_phenotype',          # indicate if genes are phenotype-associated
  'mirna',                   # identify miRNA structural elements overlapped by variant
  'spdi',                    # add genomic SPDI
  'ga4gh_vrs',               # add GA4GH_VRS
  'hgvs',                    # add HGVS names to extra column
  'hgvsg',                   # add HGVS g. also
  'hgvsg_use_accession',     # force HGVSg to return on chromosome accession instead of input chr name
  'shift_hgvs=i',            # disable/enable 3-prime shifting of HGVS indels to comply with standard
  'ambiguous_hgvs',          # allow input HGVSp. to resolve to many input variants
  'sift=s',                  # SIFT predictions
  'polyphen=s',              # PolyPhen predictions
  'humdiv',                  # use humDiv instead of humVar for PolyPhen
  'condel=s',                # Condel predictions
  'variant_class',           # get SO variant type
  'regulatory',              # enable regulatory stuff
  'cell_type=s',             # filter cell types for regfeats
  'convert=s',               # DEPRECATED: convert input to another format (doesn't run VEP)
  'no_intergenic',           # don't print out INTERGENIC consequences
  'vcf',                     # produce vcf output
  'solr',                    # produce XML output for Solr
  'json',                    # produce JSON document output
  'tab',                     # produce tabulated output
  'vcf_info_field=s',        # allow user to change VCF info field name
  'keep_csq',                # don't nuke existing CSQ fields in VCF
  'keep_ann',                # synonym for keep_csq
  'lrg',                     # enable LRG-based features
  'fields=s',                # define your own output fields
  'domains',                 # output overlapping protein features
  'numbers',                 # include exon and intron numbers
  'total_length',            # give total length alongside positions e.g. 14/203
  'allele_number',           # indicate allele by number to avoid confusion with VCF conversions
  'show_ref_allele',         # indicate reference allele
  'no_escape',               # don't percent-escape HGVS strings
  'ambiguity',               # Add allele ambiguity code
  'var_synonyms', 	         # include variation synonyms in output
  'shift_3prime=i',          # enables shifting of all variants to 3prime
  'shift_genomic=i',         # adds genomic shifting to output, and provides shifting of intergenic variants
  'shift_length',	           # adds the length of the transcript directional shift to output

  # cache stuff
  'database',                # must specify this to use DB now
  'cache:s',                 # use cache (optional param treated like --cache-dir)
  'cache_version=i',         # specify a different cache version
  'show_cache_info',         # print cache info and quit
  'dir=s',                   # dir where cache is found (defaults to $HOME/.vep/)
  'dir_cache=s',             # specific directory for cache
  'dir_plugins=s',           # specific directory for plugins
  'offline',                 # offline mode uses minimal set of modules installed in same dir, no DB connection
  'fasta|fa=s',              # file or dir containing FASTA files with reference sequence
  'fasta_dir=s',             # dir containing FASTA file (may contain multiple species/assemblies)
  'no_fasta',                # don't autodetect FASTA file in cache dir
  'sereal',                  # user Sereal instead of Storable for the cache
  'synonyms=s',              # file of chromosome synonyms

  # these flags are for use with RefSeq caches
  'bam=s',                   # bam file used to modify transcripts
  'use_transcript_ref',      # extract the reference allele from the transcript (or genome)
  'use_given_ref',           # override use_transcript_ref setting that may be set from cache info

  # custom file stuff
  'custom=s@',               # specify custom tabixed bgzipped or bigWig file with annotation
  'tmpdir=s',                # tmp dir used for BigWig retrieval
  'gff=s',                   # shortcut to --custom [file],,gff
  'gtf=s',                   # shortcut to --custom [file],,gtf
  'bigwig=s',                # shortcut to --custom [file],,bigwig,exact
  'phyloP=s@',               # shortcut to using remote phyloP, may use multiple
  'phastCons=s@',            # shortcut to using remote phastCons, may use multiple
  'ucsc_assembly=s',         # required for phyloP, phastCons, e.g. use hg19 for GRCh37, hg38 for GRCh38
  'ucsc_data_root=s',        # replace if you have the data locally, defaults to http://hgdownload.cse.ucsc.edu/goldenpath/
  'custom_multi_allelic',    # prevents filtering of custom annotation data when comma separated lists are assumed to be allele specific

  # plugins
  'plugin=s@',               # specify a method in a module in the plugins directory
  'safe',                    # die if plugins don't compile or spit warnings

  # debug
  'debug',                   # print out debug info
);


## GLOBAL VARIABLES USED FOR INITIAL CONFIG AND SETUP
#####################################################

# default settings
our %DEFAULTS = (  

  # database settings
  database          => 1,
  host              => 'ensembldb.ensembl.org',
  user              => 'anonymous',
  port              => 3306,
  species           => 'homo_sapiens',
  no_slice_cache    => 0,
  
  # cache settings
  dir               => $ENV{HOME}.'/.vep',
  chunk_size        => 50000,
  cache_region_size => 1000000,
  
  # misc settings
  distance          => $Bio::EnsEMBL::Variation::Utils::VariationEffect::UPSTREAM_DISTANCE.','.$Bio::EnsEMBL::Variation::Utils::VariationEffect::DOWNSTREAM_DISTANCE,
  buffer_size       => 5000,
  input_file        => 'STDIN',
  delimiter         => "\t",
  output_file       => "variant_effect_output.txt",
  tmpdir            => '/tmp',
  format            => 'guess',
  output_format     => 'vep',
  terms             => 'SO',
  failed            => 0,
  core_type         => 'core',
  polyphen_analysis => 'humvar',
  pick_order        => [qw(mane_select mane_plus_clinical canonical appris tsl biotype ccds rank length ensembl refseq )],
  terminal_width    => 48,
  vcf_info_field    => 'CSQ',
  ucsc_data_root    => 'http://hgdownload.cse.ucsc.edu/goldenpath/',
  max_sv_size       => 10000000,
  clin_sig_allele   => 1,
  
  # frequency filtering
  freq_freq         => 0.01,
  freq_filter       => 'exclude',
  freq_pop          => '1KG_ALL',
  freq_gt_lt        => 'gt',
);

# these flags take comma-separated lists
# and so need to be converted to listrefs
our @LIST_FLAGS = qw(
  individual
  cell_type
  pick_order
  fields
  chr
  distance
  dont_export
);

# these flags can be specified more than once on the command line
# and so get turned into listrefs
our @ALLOW_MULTIPLE = qw(
  plugin
  custom
  phyloP
  phastCons
  transcript_filter
);

# sets of options that turn on / off others
# if user sets any of the flags in "flags", all the flags in "set" get applied
# NB: order is important, hence why this is a list!
our @OPTION_SETS = (
  {
    flags => ['everything'],
    set   => {
      sift           => 'b',
      polyphen       => 'b',
      ccds           => 1,
      hgvs           => 1,
      symbol         => 1,
      numbers        => 1,
      domains        => 1,
      regulatory     => 1,
      canonical      => 1,
      protein        => 1,
      biotype        => 1,
      af             => 1,
      af_1kg         => 1,
      af_gnomade     => 1,
      af_gnomadg     => 1,
      max_af         => 1,
      pubmed         => 1,
      uniprot        => 1,
      mane           => 1,
      tsl            => 1,
      appris         => 1,
      variant_class  => 1,
      gene_phenotype => 1,
      mirna          => 1,
    },
  },
  
  {
    flags => ['hgvs'],
    set   => {
      hgvsc => 1,
      hgvsp => 1,
    },
  },
  
  {
    flags => ['genomes'],
    set   => {
      host => 'mysql-eg-publicsql.ebi.ac.uk',
      port => 4157,
    },
  },
  
  {
    flags => ['grch37'],
    set   => {
      port => 3337,
      assembly => 'GRCh37',
    },
  },
  
  {
    flags => ['refseq'],
    set   => {
      core_type => 'otherfeatures',
    },
  },
  
  {
    flags => ['individual'],
    set   => {
      allow_non_variant => 1,
    },
  },
  
  {
    flags => ['cell_type'],
    set   => {
      regulatory => 1,
    },
  },
  
  {
    flags => ['filter_common'],
    set   => {
      check_frequency => 1,
    },
  },
  
  {
    flags => [qw(check_frequency af af_1kg af_gnomad af_gnomade af_gnomadg max_af pubmed)],
    set   => {
      check_existing => 1,
    },
  },

  {
    flags => [qw(show_cache_info)],
    set   => {
      offline => 1,
      format => 'ensembl',
    }
  },
  
  {
    flags => [qw(offline)],
    set   => {
      cache => 1,
      database => 0,
    }
  },
  
  {
    flags => ['cache'],
    set   => {
      no_slice_cache => 1,
    }
  },
  
  {
    flags => ['convert'],
    set   => {
      no_stats => 1,
    }
  },
  
  {
    flags => ['json'],
    set   => {
      rest => 1,
      output_format => 'json',
    }
  },
  
  {
    flags => ['rest'],
    set   => {
      no_escape => 1,
    }
  },
  
  {
    flags => ['vcf'],
    set   => {
      output_format => 'vcf',
      symbol => 1,
      biotype => 1,
      numbers => 1
    }
  },
  
  {
    flags => ['tab'],
    set   => {
      output_format => 'tab',
    }
  },
  
  {
    flags => ['humdiv'],
    set   => {
      polyphen_analysis => 'humdiv',
    }
  },
  
  {
    flags => ['minimal'],
    set   => {
      allele_number => 1,
    }
  },
  
  {
    flags => ['gff'],
    set   => {
      custom => 'file=%gff%,format=gff'
    }
  },
  
  {
    flags => ['gtf'],
    set   => {
      custom => 'file=%gtf%,format=gtf'
    }
  },
  
  {
    flags => ['bigwig'],
    set   => {
      custom => '%bigwig%,,bigwig,exact'
    }
  },
  
  {
    flags => ['phyloP'],
    set   => {
      custom => '%ucsc_data_root%%ucsc_assembly%/phyloP%phyloP%way/%ucsc_assembly%.phyloP%phyloP%way.bw,phlyoP%phyloP%way,bigwig,exact'
    }
  },
  
  {
    flags => ['phastCons'],
    set   => {
      custom => '%ucsc_data_root%%ucsc_assembly%/phastCons%phastCons%way/%ucsc_assembly%.phastCons%phastCons%way.bw,phastCons%phastCons%way,bigwig,exact'
    }
  },

  {
    flags => ['exclude_predicted'],
    set   => {
      transcript_filter => 'not stable_id match ^X._'
    }
  },

  {
    flags => ['bam'],
    set   => {
      use_transcript_ref => 1,
      bam_edited => 1,
    }
  },
  {
    flags => ['mane'],
    set   => {
      mane_select => 1,
      mane_plus_clinical => 1,
    }
  },
  {
    flags => ['use_given_ref'],
    set   => {
      use_transcript_ref => 0,
    }
  },
);

# valid values for certain flags
our %VALID = (
  format          => [qw(ensembl vcf hgvs id spdi region guess)],
  terms           => [qw(SO display NCBI)],
  sift            => [qw(s p b)],
  polyphen        => [qw(s p b)],
  pick_order      => [qw(mane_select mane_plus_clinical canonical appris tsl biotype ccds rank length ensembl refseq)],
  nearest         => [qw(transcript gene symbol)],
  compress_output => [qw(gzip bgzip)],
);

# these flags require others to be set, no sensible defaults can be set by us
our %REQUIRES = (
  original  => [qw(filters)],
  phyloP    => [qw(ucsc_assembly)],
  phastCons => [qw(ucsc_assembly)],
  custom_multi_allelic => [qw(custom)]
);

# incompatible options
our %INCOMPATIBLE = (
  most_severe => [qw(biotype no_intergenic protein symbol sift polyphen coding_only ccds mane canonical xref_refseq numbers domains tsl appris uniprot summary pick flag_pick pick_allele flag_pick_allele)],
  summary     => [qw(biotype no_intergenic protein symbol sift polyphen coding_only ccds mane canonical xref_refseq numbers domains tsl appris uniprot most_severe pick flag_pick pick_allele flag_pick_allele)],
  database    => [qw(af_1kg af_gnomad af_gnomade af_gnomadg max_af pubmed var_synonyms offline cache)],
  af_gnomade    => [qw(af_gnomad)],
  quiet       => [qw(verbose)],
  refseq      => [qw(gencode_basic merged)],
  json        => [qw(vcf tab)],
  vcf         => [qw(json tab)],
  tab         => [qw(vcf json)],
  individual  => [qw(minimal)],
  check_ref   => [qw(lookup_ref)],
  check_svs   => [qw(offline)],
  ga4gh_vrs   => [qw(vcf)]
);

# deprecated/replaced flags
# e.g. 'gmaf' => 'af'
our %DEPRECATED = (
  'convert' => undef,
);

our %UNSORTABLE = (
  id     => 1,
  hgvs   => 1,
  spdi   => 1,
  region => 1,
);

####################################
####################################
####################################



## METHODS
##########


=head2 new

  Arg 1      : hashref $args
               {
                 arg1 => val1,
                 ...
                 argN => valN,
               }
  Example    : $config = Bio::EnsEMBL::VEP::Config->new($args);
  Description: Constructor for Bio::EnsEMBL::VEP::Config. The args hashref
               may contain any parameters that you wish to add or modify.
               Sensible defaults should be set for most if not all parameters,
               see the %DEFAULTS hash.
  Returntype : Bio::EnsEMBL::VEP::Config
  Exceptions : throws if first arg is not hashref
  Caller     : Runner constructor
  Status     : Stable

=cut

sub new {
  my $caller = shift;
  my $class = ref($caller) || $caller;
  
  # initialise self
  # we will usually be passed a hashref of options
  # this will typically be from GetOpt
  my $self = bless {_raw_config => shift || {}}, $class;

  throw('First argument given is not a hashref') unless ref($self->_raw_config) eq 'HASH';
  
  # make a hash copy of the raw
  # we might need the raw initial config later?
  my $config;
  %$config = %{$self->_raw_config};
  
  ## FLAG PRIORITY
  # 1: command line flags
  # 2: config file
  # 3: $HOME/.vep/vep.ini file
  # 4: environment variables
  # 5: %DEFAULTS
  
  # read config file if defined
  $self->read_config_from_file($config->{config}, $config) if defined $config->{config};

  # read default config file if defined
  my $ini_file = ( $config->{dir} || $DEFAULTS{dir} ). '/vep.ini';
  $self->read_config_from_file($ini_file, $config) if -e $ini_file;

  # read environment variables with a VEP_ prefix, e.g. VEP_DIR_PLUGINS
  $self->read_config_from_environment($config);

  # assign default port for GRCh37
  if (defined($config->{'assembly'}) && lc($config->{'assembly'}) eq 'grch37' && defined($config->{'database'}) && !defined($config->{'port'})) {
    $config->{'port'} = 3337;
  }

  # set cache directory based on cache or defaults
  if (defined $config->{cache} && $config->{cache} ne 0){
    $config->{dir_cache} ||= $config->{cache} if -d "$config->{cache}";
    $config->{cache} = 1;
  }

  my $config_command = "";

  my @skip_opts = qw(web_output host port stats_file user warning_file input_data);

  foreach my $flag (sort keys %$config) {
    my $value = $config->{$flag};
    my $default = $DEFAULTS{$flag};
    next if defined($default) && $default eq $value;
    next if !defined($value) || (ref($value) eq "ARRAY" && @{$value} == 0) || grep { /$flag/ } @skip_opts;

    $value = join(" --$flag ", @{$value}) if ref($value) eq "ARRAY";
    
    if ($^O eq "MSWin32"){
      $value =~ s/.+(?=\\)/\[PATH\]/g;
    }
    else {
      $value =~ s/.+(?=\/)/\[PATH\]/g;
    }
    
    $config_command .= $value eq 1? "--$flag "  : "--$flag $value ";
  }

  $config->{full_command} = "vep $config_command";
  $config->{full_command} =~ s/\s*$//;

  # set all other defaults
  foreach my $key(keys %DEFAULTS) {
    $config->{$key} = $DEFAULTS{$key} unless exists($config->{$key});
  }

  # set params that will be arrayrefs empty if not defined
  $config->{$_} ||= [] for @ALLOW_MULTIPLE;
  
  # these flags need turning into listrefs
  foreach my $flag(grep {defined($config->{$_}) && ref($config->{$_}) ne 'ARRAY'} @LIST_FLAGS) {
    $config->{$flag} = [split(',', $config->{$flag})];
  }

  $config->{unsorted_formats} = \%UNSORTABLE;

  $self->apply_option_sets($config);
  
  # check config before we return
  $self->check_config($config);

  # copy to $self
  $self->{_params} = $config;
    
  return $self;
}


=head2 apply_option_sets

  Arg 1      : hashref $config_hashref
  Example    : $config->apply_option_sets($config_hashref)
  Description: Applies "option sets". These allow code to switch
               on or set the value of one or more flags if a primary
               flag is set. Option sets are hard-coded in @OPTION_SETS.
  Returntype : hashref $config_hashref
  Exceptions : none
  Caller     : new()
  Status     : Stable

=cut

sub apply_option_sets {
  my $self = shift;
  my $config = shift;

  # apply option sets
  foreach my $set(@OPTION_SETS) {
    foreach my $flag(@{$set->{flags}}) {

      # check whether the flag has been set
      if($self->_is_flag_active($config, $flag)) {

        # some flags are allowed to be set more than once
        # so we're going to iterate over each instance specified
        my @instances = (
          ref($config->{$flag}) eq 'ARRAY' ?
          @{$config->{$flag}} :
          ($config->{$flag})
        );

        foreach my $i(0..$#instances) {

          # now we work on the set of flags that are going to be altered
          foreach my $key(keys %{$set->{set}}) {
            my $val = $set->{set}->{$key};

            # the syntax allows us to replace values with other config params
            # for example, 'blah_%foo%_blah' will have '%foo%' replaced by $config->{foo}
            my %replace;

            # again though, we have to take care of the cases where the same flag can be set multiple times
            while($val =~ m/\%(\S+?)\%/g) {
              my $sub;
              next unless defined($config->{$1});

              # for those set multiple times
              if(ref($config->{$1}) eq 'ARRAY') {

                # replace from the appropriate instance of our "foo"
                # defaulting to the first if further ones are not defined
                $sub = defined($config->{$1}->[$i]) ? $config->{$1}->[$i] : $config->{$1}->[0];
              }

              # for those set once
              else {
                $sub = $config->{$1};
              }

              $replace{$1} = $sub;
            }

            # now do the actual replacement
            $val =~ s/\%(\S+?)\%/$replace{$1}||"%$1%"/ge;
            
            # and set the value, either by appending to the arrayref
            if(ref($config->{$key}) eq 'ARRAY') {
              push @{$config->{$key}}, $val;
            }
            # or setting the value in $config
            else {
              $config->{$key} = $val;
            }
          }
        }
      }
    }
  }

  return $config
}


=head2 _is_flag_active

  Arg 1      : hashref $config_hashref
  Arg 2      : string $flag
  Example    : $config->apply_option_sets($config_hashref)
  Description: Resolve whether a flag has been set. This depends on
               if the value is defined and if defined whether it is
               an arrayref (empty arrayref counts as unset).
  Returntype : bool
  Exceptions : none
  Caller     : check_config(), apply_option_sets()
  Status     : Stable

=cut

sub _is_flag_active {
  my ($self, $config, $flag) = @_;
  return 0 unless defined($config->{$flag});
  return ref($config->{$flag}) eq 'ARRAY' ? scalar @{$config->{$flag}} : $config->{$flag};
}


=head2 check_config

  Arg 1      : hashref $config_hashref
  Example    : $config->check_config($config_hashref)
  Description: Applies various checks to a config hashref before
               constructor returns successfully:
                - turn on quiet mode when using STDOUT as output
                - disable certain options if using --everything and --database
                - check for valid values for flags using %VALID
                - check for incompatible flags using %INCOMPATIBLE
                - check for required flags using %REQUIRED
                - check for deprecated flags using %DEPRECATED
                - check if one of --database, --cache, --offline or --custom is specified
  Returntype : none
  Exceptions : throws if any of above checks fail
  Caller     : new()
  Status     : Stable

=cut

sub check_config {
  my $self = shift;
  my $config = shift;

  # force quiet if outputting to STDOUT
  if(defined($config->{output_file}) && $config->{output_file} =~ /stdout/i) {
    delete $config->{verbose} if defined($config->{verbose});
    $config->{quiet} = 1;
  }
  
  # turn off some options if using --everything and --database
  if($config->{everything} && $config->{database}) {
    delete $config->{$_} for qw(af_1kg af_gnomad af_gnomade af_gnomadg max_af pubmed);
  }
  
  # check valid values for flags
  foreach my $flag(grep {$self->_is_flag_active($config, $_)} keys %VALID) {
    my @values = ref($config->{$flag}) eq 'ARRAY' ? @{$config->{$flag}} : split(',', $config->{$flag});
    
    foreach my $value(@values) {
      throw
        sprintf(
          "ERROR: \"%s\" is not a valid value for --%s\nValid values: %s\n",
          $value,
          $flag,
          join(", ", @{$VALID{$flag}})
        ) unless grep {$value eq $_} @{$VALID{$flag}};
    }
  }
  
  # check incompatible flags
  # exception: var_synonyms works online only for Variant Recoder
  unless($config->{safe}) {
    foreach my $flag(grep {$self->_is_flag_active($config, $_)} keys %INCOMPATIBLE) {
      foreach my $invalid(grep {$self->_is_flag_active($config, $_)} @{$INCOMPATIBLE{$flag}}) {
        die sprintf("ERROR: Can't use --%s and --%s together\n", $flag, $invalid) unless $self->{_raw_config}->{is_vr} && $flag eq "database" && $invalid eq "var_synonyms";
      }
    }
  }
  
  # check required flags
  foreach my $flag(grep {$self->_is_flag_active($config, $_)} keys %REQUIRES) {
    foreach my $required(@{$REQUIRES{$flag}}) {
      die sprintf("ERROR: You must set --%s to use --%s\n", $required, $flag) unless $self->_is_flag_active($config, $required);
    }
  }

  # check deprecated flags
  foreach my $flag(grep {$self->_is_flag_active($config, $_)} keys %DEPRECATED) {
    my $msg = "ERROR: --$flag has been deprecated";
    
    if(my $new = $DEPRECATED{$flag}) {
      $msg .= " - please use --$new instead";
    }

    die "$msg\n";
  }

  ## HACK FIX FOR UNEXPLAINED WEB BUG
  # sometimes web jobs e.g. RT 171600 see "Cache directory [blah]/homo_sapiens1_merged not found" errors
  # "1" is getting appended to the species name somehow
  # $config->{species} =~ s/\d+$//;
  
  # check one of database/cache/offline/custom
  if(!grep {$self->_is_flag_active($config, $_)} qw(database cache offline custom)) {
    die qq{
IMPORTANT INFORMATION:

The VEP can read gene data from either a local cache or local/remote databases.

Using a cache is the fastest and most efficient way to use the VEP. The
included INSTALL.pl script can be used to fetch and set up cache files from the
Ensembl FTP server. Simply run "perl INSTALL.pl" and follow the instructions, or
see the documentation pages listed below.

If you have already set up a cache, use "--cache" or "--offline" to use it.

It is possible to use the public databases hosted at ensembldb.ensembl.org, but
this is slower than using the cache and concurrent and/or long running VEP jobs
can put strain on the Ensembl servers, limiting availability to other users.

To enable using databases, add the flag "--database".

Documentation
Installer: http://www.ensembl.org/info/docs/tools/vep/script/vep_download.html#installer
Cache: http://www.ensembl.org/info/docs/tools/vep/script/index.html#cache

    }
  };
}


=head2 is_valid_param

  Arg 1      : hashref $config
  Arg 2      : string $key
  Arg 3      : string $value
  Example    : $is_valid = is_valid_param($config, "assembly", "GRCh38")
  Description: Check if a param is valid using GetOptions and @VEP_PARAMS, a
               list of VEP's valid commad-line arguments.
  Returntype : bool
  Caller     : read_config_from_environment(), read_config_from_file()
  Status     : Stable

=cut

sub is_valid_param {
  my $config = shift;
  my $key = shift;
  my $value = shift;

  # Prepare variable as command-line arguments
  my @original_ARGV = @ARGV;
  @ARGV = ( "--" . $key, $value );

  # Run GetOptions to check validity of parameter
  my $res = {};

  # Ignore STDERR from GetOptions to avoid warnings about invalid params
<<<<<<< HEAD
  open TMP, '>', File::Spec->devnull() and *STDERR = *TMP;
  GetOptions($res, @VEP_PARAMS);
  close(TMP);
=======
  GetOptions($res, @VEP_PARAMS) or
    warn("Ignoring unsupported option '${key}' found via ENV variable or INI file\n");
>>>>>>> 3dffc08a

  my $is_valid = %$res ? 1 : 0;

  # Restore command-line arguments
  @ARGV = @original_ARGV;
  return $is_valid;
}


=head2 read_config_from_file

  Arg 1      : string $config_file
  Arg 2      : hashref $config
  Example    : $config_hash = $self->read_config_from_file($config_file, $config)
  Description: Read config params from a flat file and add them to config hash
  Returntype : none
  Exceptions : throws if cannot read from file
  Caller     : new()
  Status     : Stable

=cut

sub read_config_from_file {
  my $self = shift;
  my $file = shift;
  my $config = shift;

  throw("ERROR: Could not open config file \"".($file || '')."\"\n") unless $file;

  open CONFIG, $file or throw("ERROR: Could not open config file \"$file\"\n");

  while(<CONFIG>) {
    next if /^\#/;

    # preserve spaces between quotes
    s/\s+(?=(?:(?:[^"]*"){2})*[^"]*"[^"]*$)/___SPACE___/g;

    my @split = split /\s+/;
    my $key = shift @split;
    $key =~ s/^\-//g;

    # restore spaces
    s/___SPACE___/ /g for @split;

    # remove quotes
    s/[\"\']//g for @split;

    if(grep {$key eq $_} @ALLOW_MULTIPLE) {
      my $value = join(' ', @split);
      next unless is_valid_param($config, $key, $value);
      push @{$config->{$key}}, $value;
    }
    else {
      next unless is_valid_param($config, $key, $split[0]);
      $config->{$key} ||= $split[0];
    }
  }

  close CONFIG;

  $self->status_msg("Read configuration from $file") if $self->param('verbose');

  return $config;
}


=head2 read_config_from_environment

  Arg 1      : hashref $config
  Example    : $config_hash = $self->read_config_from_environment($config)
  Description: Read config params from environment variables prefixed by VEP_
               and add them to config hash; e.g., dir_plugins is set to
               VEP_DIR_PLUGINS, if defined. NB: VEP arguments are assumed to
               always be lowercase.
  Returntype : none
  Caller     : new()
  Status     : Stable

=cut

sub read_config_from_environment {
  my $self = shift;
  my $config = shift;

  for my $key (keys %ENV) {
    # Look for environment variables that start with VEP_
    next unless $key =~ "^VEP_";

    # Avoid setting empty strings
    my $value = $ENV{$key};
    next if $value eq "";

    # Assumption: VEP arguments are always lowercase
    $key = lc $key;
    $key =~ s/^VEP_//ig;

    next unless is_valid_param($config, $key, $value);

    if (grep {$key eq $_} @ALLOW_MULTIPLE) {
      # Properly set flags that can be specified more than once
      push @{$config->{$key}}, $value;
    } else {
      $config->{$key} ||= $value;
    }
  }

  $self->status_msg("Read configuration from environment variables")
    if $self->param('verbose');

  return $config;
}


=head2 param

  Arg 1      : string $param_name
  Arg 2      : (optional) $new_value
  Example    : $value = $config->param($param)
               $config->param($param, $new_value)
  Description: Getter/setter for config parameters
  Returntype : none
  Exceptions : throws if no parameter name given
  Caller     : BaseVEP param()
  Status     : Stable

=cut

sub param {
  my $self = shift;
  my $key = shift;

  throw("No parameter name given") unless $key;

  $self->{_params}->{$key} = shift if @_;

  return $self->{_params}->{$key};
}


=head2 _raw_config

  Example    : $raw = $config->_raw_config();
  Description: Gets the raw config hash as originally supplied by the user
               to the new() method
  Returntype : hashref
  Exceptions : none
  Caller     : internal
  Status     : Stable

=cut

sub _raw_config {
  return $_[0]->{_raw_config};
}

1;<|MERGE_RESOLUTION|>--- conflicted
+++ resolved
@@ -983,14 +983,8 @@
   my $res = {};
 
   # Ignore STDERR from GetOptions to avoid warnings about invalid params
-<<<<<<< HEAD
-  open TMP, '>', File::Spec->devnull() and *STDERR = *TMP;
-  GetOptions($res, @VEP_PARAMS);
-  close(TMP);
-=======
   GetOptions($res, @VEP_PARAMS) or
     warn("Ignoring unsupported option '${key}' found via ENV variable or INI file\n");
->>>>>>> 3dffc08a
 
   my $is_valid = %$res ? 1 : 0;
 
