--- conflicted
+++ resolved
@@ -185,11 +185,8 @@
     canonical
     biotype
     mane
-<<<<<<< HEAD
     mane_select
     mane_plus_clinical
-=======
->>>>>>> b0361821
     tsl
     appris
     transcript_version
@@ -1442,7 +1439,6 @@
   $hash->{GENE_PHENO} = 1 if $self->{gene_phenotype} && $tr->{_gene_phenotype};
   if($self->{mane} && (my ($mane) = grep {$_->code eq 'MANE_Select'} @attribs)) {
     if(my $mane_value = $mane->value) {
-<<<<<<< HEAD
       $hash->{MANE_SELECT} = $mane_value;
     }
   }
@@ -1450,9 +1446,6 @@
   if($self->{mane_plus_clinical} && (my ($mane) = grep {$_->code eq 'MANE_Plus_Clinical'} @attribs)) {
     if(my $mane_value = $mane->value) {
       $hash->{MANE_PLUS_CLINICAL} = $mane_value;
-=======
-      $hash->{MANE} = $mane_value;
->>>>>>> b0361821
     }
   }
   
