--- conflicted
+++ resolved
@@ -2330,11 +2330,7 @@
       } elsif ($field eq "PC") {
         push @headers, [
           $sub_id,
-<<<<<<< HEAD
-          sprintf($custom->{overlap_def} . " from %s", $custom->{file})
-=======
-          sprintf("Percentage of input variant covered by reference variant from %s", $masked_file)
->>>>>>> e0f91bd2
+          sprintf($custom->{overlap_def} . " from %s", $masked_file)
         ];
       } else {
         push @headers, [
