--- conflicted
+++ resolved
@@ -1200,10 +1200,6 @@
   # hgvs g.
   if($self->{hgvsg}) {
     $vf->{_hgvs_genomic} ||= $vf->hgvs_genomic($vf->slice, $self->{hgvsg_use_accession} ? undef : $vf->{chr});
-<<<<<<< HEAD
-    
-=======
->>>>>>> 0668232f
     if(my $hgvsg = $vf->{_hgvs_genomic}->{$hash->{Allele}}) {
       $hash->{HGVSg} = $hgvsg; 
     }
