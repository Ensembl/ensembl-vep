=head1 LICENSE

Copyright [2016-2023] EMBL-European Bioinformatics Institute

Licensed under the Apache License, Version 2.0 (the "License");
you may not use this file except in compliance with the License.
You may obtain a copy of the License at

   http://www.apache.org/licenses/LICENSE-2.0

Unless required by applicable law or agreed to in writing, software
distributed under the License is distributed on an "AS IS" BASIS,
WITHOUT WARRANTIES OR CONDITIONS OF ANY KIND, either express or implied.
See the License for the specific language governing permissions and
limitations under the License.

=cut


=head1 CONTACT

 Please email comments or questions to the public Ensembl
 developers list at <http://lists.ensembl.org/mailman/listinfo/dev>.

 Questions may also be sent to the Ensembl help desk at
 <http://www.ensembl.org/Help/Contact>.

=cut

# EnsEMBL module for Bio::EnsEMBL::VEP::Parser::VCF
#
#

=head1 NAME

Bio::EnsEMBL::VEP::Parser::VCF - VCF input parser

=head1 SYNOPSIS

my $parser = Bio::EnsEMBL::VEP::Parser::VCF->new({
  config => $config,
  file   => 'variant.vcf',
});

my $vf = $parser->next();

=head1 DESCRIPTION

VCF format parser.

4.2 spec: https://samtools.github.io/hts-specs/VCFv4.2.pdf

IMPORTANT NOTE: unbalanced substitutions are encoded in VCF
with the preceding base prepended to the REF and ALT alleles.
In order to be processed by VEP and the Ensembl API, these are
converted to Ensembl style by removing the prepended base and
incrementing the start position, but only if the same first base
is shared by *all* REF and ALT alleles.

This behaviour can be modified further by using the --minimal
flag, which reduces each REF+ALT pair to their minimal shared
sequence.

=head1 METHODS

=cut


use strict;
use warnings;
no warnings 'recursion';

package Bio::EnsEMBL::VEP::Parser::VCF;

use base qw(Bio::EnsEMBL::VEP::Parser);

use Bio::EnsEMBL::Utils::Scalar qw(assert_ref);
use Bio::EnsEMBL::Utils::Exception qw(throw warning);
use Bio::EnsEMBL::IO::Parser::VCF4;


=head2 new

  Arg 1      : hashref $args
               {
                 config    => Bio::EnsEMBL::VEP::Config,
                 file      => string or filehandle,
               }
  Example    : $parser = Bio::EnsEMBL::VEP::Parser::VCF->new($args);
  Description: Create a new Bio::EnsEMBL::VEP::Parser::VCF object.
  Returntype : Bio::EnsEMBL::VEP::Parser::VCF
  Exceptions : none
  Caller     : Runner
  Status     : Stable

=cut

sub new {
  my $caller = shift;
  my $class = ref($caller) || $caller;
  
  my $self = $class->SUPER::new(@_);

  # add shortcuts to these params
  $self->add_shortcuts([qw(allow_non_variant gp individual individual_zyg process_ref_homs phased)]);

  return $self;
}


=head2 parser

  Example    : $io_parser = $parser->parser();
  Description: Get ensembl-io parser object used to read data from input.
  Returntype : Bio::EnsEMBL::IO::Parser::VCF4
  Exceptions : none
  Caller     : general
  Status     : Stable

=cut

sub parser {
  my $self = shift;

  if(!exists($self->{parser})) {
    $self->{parser} = Bio::EnsEMBL::IO::Parser::VCF4->open($self->file);
    $self->{parser}->{delimiter} = $self->delimiter;
  }

  return $self->{parser};
}


=head2 headers

  Example    : $headers = $parser->headers();
  Description: Gets headers from the VCF input. Required for
               writing output as VCF.
  Returntype : arrayref of strings
  Exceptions : none
  Caller     : Runner
  Status     : Stable

=cut

sub headers {
  my $self = shift;

  if(!exists($self->{headers})) {
    my $parser = $self->parser;

    unless($self->{_have_read_next}) {
      $parser->next;
      $self->{_have_read_next} = 1;
    }

    $self->{headers} = $parser->{_raw_metadata} || [];
  }

  return $self->{headers};
}


=head2 next

  Example    : $vf = $parser->next();
  Description: Fetches the next valid VariationFeature from the input file
  Returntype : Bio::EnsEMBL::Variation::BaseVariationFeature
  Exceptions : none
  Caller     : InputBuffer
  Status     : Stable

=cut

sub next {
  my $self = shift;

  my $cache = $self->{_vf_cache} ||= [];

  if(!scalar @$cache) {

    # getting the header requires we trigger next once
    # so we don't want to trigger it again (once)
    if($self->{_have_read_next}) {
      delete $self->{_have_read_next};
    }
    else {
      $self->parser->next;
    }

    push @$cache, @{$self->create_VariationFeatures()};
  }

  my $vf = shift @$cache;
  return $vf unless $vf;

  unless($self->validate_vf($vf) || $self->{dont_skip}) {
    return $self->next();
  }

  return $vf;
}


=head2 create_VariationFeatures

  Example    : $vfs = $parser->create_VariationFeatures();
  Description: Create one or more VariationFeature objects from the current line
               of input; multiple may be returned if multiple individuals
               are requested using --individual.
  Returntype : arrayref of Bio::EnsEMBL::BaseVariationFeature
  Exceptions : warns if GP flag required and not found
  Caller     : next()
  Status     : Stable

=cut

sub create_VariationFeatures {
  my $self = shift;

  my $parser = $self->parser();
  my $record = $parser->{record};

  return [] unless $record && @$record;

  $self->line_number($self->line_number + 1);

  # get the data we need to decide if this is an SV
  my ($ref, $alts, $info) = (
    $parser->get_reference,
    $parser->get_alternatives,
    $parser->get_info,
  );

  if(
    join("", $ref, @$alts) !~ /^[ACGT]+$/ &&
    (
      $info->{SVTYPE} ||
      join(",", @$alts) =~ /[<\[\]][^\*]+[>\]\[]|^\.\w+|\w+\.$/
    )
  ) {
    return $self->create_StructuralVariationFeatures();
  }

  # get the rest of the relevant data
  my ($chr, $start, $end, $ids) = (
    $parser->get_seqname,
    $parser->get_raw_start,
    $parser->get_raw_start,
    $parser->get_IDs,
  );
  $end += length($ref) - 1;

  # non-variant
  my $non_variant = 0;

  if($alts->[0] eq '.') {
    if($self->{allow_non_variant}) {
      $non_variant = 1;
    }
    else {
      $parser->next();
      return $self->create_VariationFeatures;
    }
  }

  # some VCF files have a GRCh37 pos defined in GP flag in INFO column
  # if user has requested, we can use that as the position instead
  if($self->{gp}) {
    $chr = undef;
    $start = undef;

    if(my $gp = $info->{GP}) {
      ($chr, $start) = split ':', $gp;
      $end = $start;
    }

    unless(defined($chr) and defined($start)) {
      $self->skipped_variant_msg("No GP flag found in INFO column");
      $parser->next();
      return $self->create_VariationFeatures;
    }
  }

  # record original alleles
  # if they get changed, we need to map from old to new in create_individual_VariationFeatures
  my @original_alleles = ($ref, @$alts);

  # adjust end coord
  # $end += (length($ref) - 1);

  # find out if any of the alt alleles make this an insertion or a deletion
  my $is_indel = 0;
  foreach my $alt_allele(@$alts) {
    $is_indel = 1 if $alt_allele =~ /^[DI]/ or length($alt_allele) != length($ref);
  }

  # multiple alt alleles?
  if(scalar @$alts > 1) {
    if($is_indel) {

      # find out if all the alts start with the same base
      # ignore "*"-types
      my %first_bases = map {substr($_, 0, 1) => 1} grep {!/\*/} ($ref, @$alts);

      if(scalar keys %first_bases == 1) {
        $ref = substr($ref, 1) || '-';
        $start++;

        my @new_alts;

        foreach my $alt_allele(@$alts) {
          $alt_allele = substr($alt_allele, 1) unless $alt_allele =~ /\*/;
          $alt_allele = '-' if $alt_allele eq '';
          push @new_alts, $alt_allele;
        }

        $alts = \@new_alts;
      }
    }
  }

  elsif($is_indel) {

    # insertion or deletion (VCF 4+)
    if(substr($ref, 0, 1) eq substr($alts->[0], 0, 1)) {

      # chop off first base
      $ref = substr($ref, 1) || '-';
      $alts->[0] = substr($alts->[0], 1) || '-';

      $start++;
    }
  }

  # create VF object
  my $vf = Bio::EnsEMBL::Variation::VariationFeature->new_fast({
    start          => $start,
    end            => $end,
    allele_string  => $non_variant ? $ref : $ref.'/'.join('/', @$alts),
    strand         => 1,
    map_weight     => 1,
    adaptor        => $self->get_adaptor('variation', 'VariationFeature'),
    variation_name => @$ids ? $ids->[0] : undef,
    chr            => $chr,
    _line          => $record,
  });

  # flag as non-variant
  $vf->{non_variant} = 1 if $non_variant;

  # individual data?
  if($self->{individual} || $self->{individual_zyg}) {
    my @changed_alleles = ($ref, @$alts);
    my %allele_map = map {$original_alleles[$_] => $changed_alleles[$_]} 0..$#original_alleles;
    
    my $method = $self->{individual} ? 'create_individual_VariationFeatures' : 'create_individuals_zyg_VariationFeature';

    my @return =
      map {@{$self->$method($_, \%allele_map)}}
      @{$self->post_process_vfs([$vf])};

    # if all selected individuals had REF or missing genotypes @return will be empty
    # re-run this method in this case to avoid the parser shorting out and finishing
    if(@return) {
      return \@return;
    }
    else {
      $parser->next();
      return $self->create_VariationFeatures;
    }
  }

  # normal return
  return $self->post_process_vfs([$vf]);
}


=head2 create_StructuralVariationFeatures

  Example    : $vfs = $parser->create_StructuralVariationFeatures();
  Description: Create StructuralVariationFeature objects from the current line
               of input.
  Returntype : arrayref of Bio::EnsEMBL::StructuralVariationFeature
  Exceptions : warns if SV type indicated but end coord can't be determined
  Caller     : create_VariationFeatures()
  Status     : Stable

=cut

sub create_StructuralVariationFeatures {
  my $self = shift;

  my $parser = $self->parser();
  my $record = $parser->{record};
  my $skip_line;

  # get relevant data
  my ($chr, $start, $end, $ref, $alts, $info, $ids) = (
    $parser->get_seqname,
    $parser->get_start,
    $parser->get_end,
    $parser->get_reference,
    $parser->get_alternatives,
    $parser->get_info,
    $parser->get_IDs,
  );

  ## get structural variant type from SVTYPE tag (deprecated in VCF 4.4) or ALT
  my $alt = join("/", @$alts);
  my $type = $info->{SVTYPE} || $alt;
  my $so_term = $self->get_SO_term($type);
  unless ($so_term) {
    $skip_line = 1;
    $so_term   = $type;
  }

  ## get breakends from INFO field (from Illumina Manta, for instance)
  if ($so_term =~ /breakpoint/) {
    ## Illumina Manta (SV caller) may use INFO/END to identify the position of
    ## the breakend mate (this is not supported by VCF 4.4 specifications)
    my $incorrect_end = $info->{END};
    delete $parser->get_info->{END};
    $end = $parser->get_end if $incorrect_end;

    if (defined $info->{CHR2}) {
      my $breakend_chr = $self->get_source_chr_name($info->{CHR2});
      my $breakend_pos = $info->{END2} || $incorrect_end;
      if (defined $breakend_chr and defined $breakend_pos) {
        $alt = $alt =~ /^<?BND>?$/i ? "N" : "$alt/N";
        $alt = sprintf('%s[%s:%s[', $alt, $breakend_chr, $breakend_pos);
      }
    }
    $alt = $ref . "/$alt" unless $alt =~ /^\.|\.$/;
  }

  # check for imprecise breakpoints
  my ($min_start, $max_start, $min_end, $max_end) = (
    $parser->get_outer_start,
    $parser->get_inner_start,
    $parser->get_inner_end,
    $parser->get_outer_end,
  );

  if($start >= $end && $so_term =~ /del/i) {
    $self->skipped_variant_msg("deletion looks incomplete");
    $skip_line = 1;
  }

  my $svf = Bio::EnsEMBL::Variation::StructuralVariationFeature->new_fast({
    start          => $start,
    inner_start    => $max_start,
    outer_start    => $min_start,
    end            => $end,
    inner_end      => $min_end,
    outer_end      => $max_end,
    strand         => 1,
    adaptor        => $self->get_adaptor('variation', 'StructuralVariationFeature'),
    variation_name => @$ids ? $ids->[0] : undef,
    chr            => $self->get_source_chr_name($chr),
    class_SO_term  => $so_term,
    allele_string  => $alt,
    _line          => $record
  });
<<<<<<< HEAD
  $svf->{vep_skip} = $self->{skip_line} if defined $self->{skip_line};
=======
  $svf->{allele_string}  = $allele_string if defined $allele_string;
  $svf->{_parsed_allele} = $parsed_allele if defined $parsed_allele;
  $svf->{vep_skip}       = $skip_line     if defined $skip_line;
>>>>>>> d6c71c9a

  return $self->post_process_vfs([$svf]);;
}


=head2 create_individual_VariationFeatures
 
  Arg 1      : Bio::EnsEMBL::VariationFeature $vf
  Arg 2      : hashref $allele_map
  Example    : $vfs = $parser->create_individual_VariationFeatures($vf, $map);
  Description: Create one VariationFeature object per configured
               individual/sample. Arg 2 $allele_map is a hashref mapping the
               allele index to the actual ALT string it represents.
  Returntype : arrayref of Bio::EnsEMBL::VariationFeature
  Exceptions : none
  Caller     : create_VariationFeatures()
  Status     : Stable

=cut

sub create_individual_VariationFeatures {
  my $self = shift;
  my $vf = shift;
  my $allele_map = shift;

  my $parser = $self->parser();
  my $record = $parser->{record};

  my @alleles = split '\/', $vf->{allele_string};
  my $ref = $alleles[0];

  my @return;

  # get genotypes from parser
  my $include = lc($self->{individual}->[0]) eq 'all' ? $parser->get_samples : $self->{individual};

  # Compare sample names
  if(lc($self->{individual}->[0]) ne 'all') {
    my $found = _find_in_array($parser->get_samples, $include);

    if(!$found) {
      die("ERROR: Sample IDs given (", join(",", @{$include}), ") do not match samples from VCF (", join(",", @{$parser->get_samples}), ")\n");
    }
  }

  my $ind_gts = $parser->get_samples_genotypes($include, 1 - ($self->{allow_non_variant} || 0));

  foreach my $ind(@$include) {

    # get alleles present in this individual
    my $gt = $ind_gts->{$ind};
    next if (!$gt);
    my @bits = map { $allele_map->{$_} } split /\||\/|\\/, $gt;
    my $phased = ($gt =~ /\|/ ? 1 : 0);

    # shallow copy VF
    my $vf_copy = { %$vf };
    bless $vf_copy, ref($vf);

    # get non-refs, remembering to exclude "*"-types
    my %non_ref = map {$_ => 1} grep {$_ ne $ref && $_ !~ /\*/} @bits;

    # construct allele_string
    if(scalar keys %non_ref) {
      $vf_copy->{allele_string} = $ref."/".(join "/", keys %non_ref);
    }
    else {
      $vf_copy->{allele_string} = $ref;
      $vf_copy->{hom_ref} = 1;

      if($self->{process_ref_homs}) {
        $vf_copy->{allele_string} .= "/".$ref;
      }
      else {
        $vf_copy->{non_variant} = 1;
      }
    }

    # store phasing info
    $vf_copy->{phased} = $self->{phased} ? 1 : $phased;

    # store GT
    $vf_copy->{genotype} = \@bits;

    # store individual name
    $vf_copy->{individual} = $ind;

    push @return, $vf_copy;
  }

  return \@return;
}

=head2 create_individuals_zyg_VariationFeature
 
  Arg 1      : Bio::EnsEMBL::VariationFeature $vf
  Arg 2      : hashref $allele_map
  Example    : $vfs = $parser->create_individuals_zyg_VariationFeature($vf, $map);
  Description: Create one VariationFeature object with
               individual/sample info. Arg 2 $allele_map is a hashref mapping the
               allele index to the actual ALT string it represents.
  Returntype : arrayref of Bio::EnsEMBL::VariationFeature
  Exceptions : none
  Caller     : create_VariationFeatures()
  Status     : Stable

=cut

sub create_individuals_zyg_VariationFeature {
  my $self = shift;
  my $vf = shift;
  my $allele_map = shift;

  my $parser = $self->parser();
  my $record = $parser->{record};

  my @alleles = split '\/', $vf->{allele_string};
  my $ref = $alleles[0];

  my @return;

  # get genotypes from parser
  my $include = lc($self->{individual_zyg}->[0]) eq 'all' ? $parser->get_samples : $self->{individual_zyg};

  # Compare sample names
  if(lc($self->{individual_zyg}->[0]) ne 'all') {
    my $found = _find_in_array($parser->get_samples, $include);

    if(!$found) {
      die("ERROR: Sample IDs given (", join(",", @{$include}), ") do not match samples from VCF (", join(",", @{$parser->get_samples}), ")\n");
    }
  }

  my $ind_gts = $parser->get_samples_genotypes($include, 1 - ($self->{allow_non_variant} || 0));

  my $n_individuals = scalar(@{$include});

  foreach my $ind(@$include) {
    # get alleles present in this individual
    my $gt = $ind_gts->{$ind};
    next if (!$gt);
    my @bits = map { $allele_map->{$_} } split /\||\/|\\/, $gt;
    my $phased = ($gt =~ /\|/ ? 1 : 0);

    # get non-refs, remembering to exclude "*"-types
    my %non_ref = map {$_ => 1} grep {$_ ne $ref && $_ !~ /\*/} @bits;

    # Genotype is reference
    if(!scalar keys %non_ref) {
      $vf->{hom_ref}->{$ind} = 1;
      $vf->{non_variant}->{$ind} = 1;

      if($n_individuals == 1) {
        $vf->{allele_string} = $ref."/".$ref ;
        $vf->{unique_ind} = 1;
      }
    }

    # store phasing info
    $vf->{phased}->{$ind} = $self->{phased} ? 1 : $phased;

    # store GT
    $vf->{genotype_ind}->{$ind} = \@bits;
  }

  push @return, $vf;

  return \@return;
}

sub _find_in_array {
  my $all_samples = shift;
  my $samples = shift;

  my %all = map { $_ => 1 } @{$all_samples};
  my %input_samples = map { $_ => 1 } @{$samples};

  foreach my $sample (keys %input_samples) {
    if(!$all{$sample}) {
      return 0;
    }
  }

  return 1;
}

1;<|MERGE_RESOLUTION|>--- conflicted
+++ resolved
@@ -462,13 +462,7 @@
     allele_string  => $alt,
     _line          => $record
   });
-<<<<<<< HEAD
   $svf->{vep_skip} = $self->{skip_line} if defined $self->{skip_line};
-=======
-  $svf->{allele_string}  = $allele_string if defined $allele_string;
-  $svf->{_parsed_allele} = $parsed_allele if defined $parsed_allele;
-  $svf->{vep_skip}       = $skip_line     if defined $skip_line;
->>>>>>> d6c71c9a
 
   return $self->post_process_vfs([$svf]);;
 }
