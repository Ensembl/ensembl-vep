--- conflicted
+++ resolved
@@ -147,9 +147,10 @@
   my $self = shift;
   my $alts = shift;
 
-  my $ok = 1;
+  my 
+  = 1;
   foreach my $alt(split(',', $alts)) {
-    $ok = 0 unless $alt =~ /^[\.ACGTN\-\*]+$|^(\<[\w\:\*]+\>)$/i;
+    $ok = 0 unless $alt =~ /^[\.ACGTN\-\*]+$|^(\<[\w\:\*]+\>)$|^[\[\]A-Z:0-9]+$/i;
   }
   return $ok;
 }
@@ -580,46 +581,6 @@
     $allele_string = $alt;
   }
 
-<<<<<<< HEAD
-  # get type
-  my $type;
-
-  ## avoid deriving type from alt for CNVs more precisely described by SVTYPE
-  ## ALT: "<CN0>", "<CN0>,<CN2>,<CN3>" "<CN2>" => SVTYPE: DEL, CNV, DUP
-  if ($info->{SVTYPE}) {
-    $type = $info->{SVTYPE};
-  } elsif ($alt =~ /\<CN/i) {
-    $type = "CNV";
-    $type = "DEL" if $alt =~ /\<CN=?0\>/;
-    $type = "DUP" if $alt =~ /\<CN=?2\>/;
-  } elsif ($alt =~ /^\<|^\[|\]$|\>$/) {
-    $type = $alt;
-    $type =~ s/\<|\>//g;
-    $type =~ s/\:.+//g;
-    if($start >= $end && $type =~ /del/i) {
-      my $line = join("\t", @$record);
-      $self->warning_msg("WARNING: VCF line on line ".$self->line_number." looks incomplete, skipping:\n$line\n");
-      $skip = 1;
-    }
-  }
-
-  # set a default which we do not expect to see
-  my $so_term = 'sequence_variant';
-
-  if(defined($type)) {
-    # convert to SO term
-    my %terms = (
-      INS  => 'insertion',
-      DEL  => 'deletion',
-      TDUP => 'tandem_duplication',
-      DUP  => 'duplication',
-      CNV  => 'copy_number_variation',
-      INV  => 'inversion',
-      BND  => 'breakend'
-    );
-
-    $so_term = defined $terms{$type} ? $terms{$type} : $type;
-=======
   # avoid deriving type from alt if described by SVTYPE
   my $type = $info->{SVTYPE} || $alt;
 
@@ -628,7 +589,6 @@
     my $line = join("\t", @$record);
     $self->warning_msg("WARNING: VCF line " . $self->line_number . " looks incomplete, skipping:\n$line\n");
     $skip = 1;
->>>>>>> 5bde3dab
   }
 
   my $svf = Bio::EnsEMBL::Variation::StructuralVariationFeature->new_fast({
