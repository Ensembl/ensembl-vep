=head1 LICENSE

Copyright [2016-2023] EMBL-European Bioinformatics Institute

Licensed under the Apache License, Version 2.0 (the "License");
you may not use this file except in compliance with the License.
You may obtain a copy of the License at

   http://www.apache.org/licenses/LICENSE-2.0

Unless required by applicable law or agreed to in writing, software
distributed under the License is distributed on an "AS IS" BASIS,
WITHOUT WARRANTIES OR CONDITIONS OF ANY KIND, either express or implied.
See the License for the specific language governing permissions and
limitations under the License.

=cut


=head1 CONTACT

 Please email comments or questions to the public Ensembl
 developers list at <http://lists.ensembl.org/mailman/listinfo/dev>.

 Questions may also be sent to the Ensembl help desk at
 <http://www.ensembl.org/Help/Contact>.

=cut

# EnsEMBL module for Bio::EnsEMBL::VEP::Parser::VCF
#
#

=head1 NAME

Bio::EnsEMBL::VEP::Parser::VCF - VCF input parser

=head1 SYNOPSIS

my $parser = Bio::EnsEMBL::VEP::Parser::VCF->new({
  config => $config,
  file   => 'variant.vcf',
});

my $vf = $parser->next();

=head1 DESCRIPTION

VCF format parser.

4.2 spec: https://samtools.github.io/hts-specs/VCFv4.2.pdf

IMPORTANT NOTE: unbalanced substitutions are encoded in VCF
with the preceding base prepended to the REF and ALT alleles.
In order to be processed by VEP and the Ensembl API, these are
converted to Ensembl style by removing the prepended base and
incrementing the start position, but only if the same first base
is shared by *all* REF and ALT alleles.

This behaviour can be modified further by using the --minimal
flag, which reduces each REF+ALT pair to their minimal shared
sequence.

=head1 METHODS

=cut


use strict;
use warnings;
no warnings 'recursion';

package Bio::EnsEMBL::VEP::Parser::VCF;

use base qw(Bio::EnsEMBL::VEP::Parser);

use Bio::EnsEMBL::Utils::Scalar qw(assert_ref);
use Bio::EnsEMBL::Utils::Exception qw(throw warning);
use Bio::EnsEMBL::IO::Parser::VCF4;


=head2 new

  Arg 1      : hashref $args
               {
                 config    => Bio::EnsEMBL::VEP::Config,
                 file      => string or filehandle,
               }
  Example    : $parser = Bio::EnsEMBL::VEP::Parser::VCF->new($args);
  Description: Create a new Bio::EnsEMBL::VEP::Parser::VCF object.
  Returntype : Bio::EnsEMBL::VEP::Parser::VCF
  Exceptions : none
  Caller     : Runner
  Status     : Stable

=cut

sub new {
  my $caller = shift;
  my $class = ref($caller) || $caller;
  
  my $self = $class->SUPER::new(@_);

  # add shortcuts to these params
  $self->add_shortcuts([qw(allow_non_variant gp individual individual_zyg process_ref_homs phased)]);

  return $self;
}


=head2 parser

  Example    : $io_parser = $parser->parser();
  Description: Get ensembl-io parser object used to read data from input.
  Returntype : Bio::EnsEMBL::IO::Parser::VCF4
  Exceptions : none
  Caller     : general
  Status     : Stable

=cut

sub parser {
  my $self = shift;

  if(!exists($self->{parser})) {
    $self->{parser} = Bio::EnsEMBL::IO::Parser::VCF4->open($self->file);
    $self->{parser}->{delimiter} = $self->delimiter;
  }

  return $self->{parser};
}


=head2 headers

  Example    : $headers = $parser->headers();
  Description: Gets headers from the VCF input. Required for
               writing output as VCF.
  Returntype : arrayref of strings
  Exceptions : none
  Caller     : Runner
  Status     : Stable

=cut

sub headers {
  my $self = shift;

  if(!exists($self->{headers})) {
    my $parser = $self->parser;

    unless($self->{_have_read_next}) {
      $parser->next;
      $self->{_have_read_next} = 1;
    }

    $self->{headers} = $parser->{_raw_metadata} || [];
  }

  return $self->{headers};
}


=head2 next

  Example    : $vf = $parser->next();
  Description: Fetches the next valid VariationFeature from the input file
  Returntype : Bio::EnsEMBL::Variation::BaseVariationFeature
  Exceptions : none
  Caller     : InputBuffer
  Status     : Stable

=cut

sub next {
  my $self = shift;

  my $cache = $self->{_vf_cache} ||= [];

  if(!scalar @$cache) {

    # getting the header requires we trigger next once
    # so we don't want to trigger it again (once)
    if($self->{_have_read_next}) {
      delete $self->{_have_read_next};
    }
    else {
      $self->parser->next;
    }

    push @$cache, @{$self->create_VariationFeatures()};
  }

  my $vf = shift @$cache;
  return $vf unless $vf;
  
  unless($self->validate_vf($vf) || $self->{dont_skip}) {
    return $self->next();
  }

  return $vf;
}


=head2 create_VariationFeatures

  Example    : $vfs = $parser->create_VariationFeatures();
  Description: Create one or more VariationFeature objects from the current line
               of input; multiple may be returned if multiple individuals
               are requested using --individual.
  Returntype : arrayref of Bio::EnsEMBL::BaseVariationFeature
  Exceptions : warns if GP flag required and not found
  Caller     : next()
  Status     : Stable

=cut

sub create_VariationFeatures {
  my $self = shift;

  my $parser = $self->parser();
  my $record = $parser->{record};

  return [] unless $record && @$record;

  $self->line_number($self->line_number + 1);

  # get the data we need to decide if this is an SV
  my ($ref, $alts, $info) = (
    $parser->get_reference,
    $parser->get_alternatives,
    $parser->get_info,
  );

  if(
    join("", $ref, @$alts) !~ /^[ACGT]+$/ &&
    (
      $info->{SVTYPE} ||
      join(",", @$alts) =~ /[<\[\]][^\*]+[>\]\[]/
    )
  ) {
    return $self->create_StructuralVariationFeatures();
  }

  # get the rest of the relevant data
  my ($chr, $start, $end, $ids) = (
    $parser->get_seqname,
    $parser->get_raw_start,
    $parser->get_raw_start,
    $parser->get_IDs,
  );
  $end += length($ref) - 1;

  # non-variant
  my $non_variant = 0;

  if($alts->[0] eq '.') {
    if($self->{allow_non_variant}) {
      $non_variant = 1;
    }
    else {
      $parser->next();
      return $self->create_VariationFeatures;
    }
  }

  # some VCF files have a GRCh37 pos defined in GP flag in INFO column
  # if user has requested, we can use that as the position instead
  if($self->{gp}) {
    $chr = undef;
    $start = undef;

    if(my $gp = $info->{GP}) {
      ($chr, $start) = split ':', $gp;
      $end = $start;
    }

    unless(defined($chr) and defined($start)) {
      $self->skipped_variant_msg("No GP flag found in INFO column");
      $parser->next();
      return $self->create_VariationFeatures;
    }
  }

  # record original alleles
  # if they get changed, we need to map from old to new in create_individual_VariationFeatures
  my @original_alleles = ($ref, @$alts);

  # adjust end coord
  # $end += (length($ref) - 1);

  # find out if any of the alt alleles make this an insertion or a deletion
  my $is_indel = 0;
  foreach my $alt_allele(@$alts) {
    $is_indel = 1 if $alt_allele =~ /^[DI]/ or length($alt_allele) != length($ref);
  }

  # multiple alt alleles?
  if(scalar @$alts > 1) {
    if($is_indel) {

      # find out if all the alts start with the same base
      # ignore "*"-types
      my %first_bases = map {substr($_, 0, 1) => 1} grep {!/\*/} ($ref, @$alts);

      if(scalar keys %first_bases == 1) {
        $ref = substr($ref, 1) || '-';
        $start++;

        my @new_alts;

        foreach my $alt_allele(@$alts) {
          $alt_allele = substr($alt_allele, 1) unless $alt_allele =~ /\*/;
          $alt_allele = '-' if $alt_allele eq '';
          push @new_alts, $alt_allele;
        }

        $alts = \@new_alts;
      }
    }
  }

  elsif($is_indel) {

    # insertion or deletion (VCF 4+)
    if(substr($ref, 0, 1) eq substr($alts->[0], 0, 1)) {

      # chop off first base
      $ref = substr($ref, 1) || '-';
      $alts->[0] = substr($alts->[0], 1) || '-';

      $start++;
    }
  }

  # create VF object
  my $vf = Bio::EnsEMBL::Variation::VariationFeature->new_fast({
    start          => $start,
    end            => $end,
    allele_string  => $non_variant ? $ref : $ref.'/'.join('/', @$alts),
    strand         => 1,
    map_weight     => 1,
    adaptor        => $self->get_adaptor('variation', 'VariationFeature'),
    variation_name => @$ids ? $ids->[0] : undef,
    chr            => $chr,
    _line          => $record,
  });

  # flag as non-variant
  $vf->{non_variant} = 1 if $non_variant;

  # individual data?
  if($self->{individual} || $self->{individual_zyg}) {
    my @changed_alleles = ($ref, @$alts);
    my %allele_map = map {$original_alleles[$_] => $changed_alleles[$_]} 0..$#original_alleles;
    
    my $method = $self->{individual} ? 'create_individual_VariationFeatures' : 'create_individuals_zyg_VariationFeature';

    my @return =
      map {@{$self->$method($_, \%allele_map)}}
      @{$self->post_process_vfs([$vf])};

    # if all selected individuals had REF or missing genotypes @return will be empty
    # re-run this method in this case to avoid the parser shorting out and finishing
    if(@return) {
      return \@return;
    }
    else {
      $parser->next();
      return $self->create_VariationFeatures;
    }
  }

  # normal return
  return $self->post_process_vfs([$vf]);
}


=head2 _parse_breakend_alt_alleles

  Arg 1      : string $alt (ALT field from VCF)
  Arg 2      : hashref $info (INFO field from VCF)
  Example    : $parsed_alleles = $self->_parse_breakend_alt_alleles($alt, $info);
  Description: Parse alternative alleles from breakend structural variants
  Returntype : Arrayref of hashrefs containing information of the parsed alleles
  Exceptions : none
  Caller     : create_StructuralVariationFeatures()
  Status     : Stable

=cut

sub _parse_breakend_alt_alleles {
  my $self = shift;
  my $alt = shift;
  my $info = shift;

  my $parsed_allele = [];

  # Support multiple breakends from ALT in the format C[2:321682[,]17:198982]G
  for my $alt_string (split ",", $alt) {
    my ($alt_allele) = ($alt_string =~ '[\[\]]?([A-Za-z]+)[\[\]]?');
    my ($alt_chr, $alt_pos) = ($alt_string =~ '([A-Za-z0-9]+) ?: ?([0-9]+)');

    next if !defined $alt_allele or !defined $alt_chr or !defined $alt_pos;
    $alt_chr = $self->get_source_chr_name($alt_chr);

    # Mate orientation:
    #   C[2:321682[  - normal
    #   G]17:198982] - inverted
    #   ]13:123456]T - normal
    #   [17:198983[A - inverted
    my $inverted = ($alt_string =~ '^\[|\]$') || 0;

    # Mate placement:
    #   C[2:321682[  - left
    #   [17:198983[A - right
    my $placement = ($alt_string =~ '^(\[|\])') ? 'left' : 'right';

    my $slice = Bio::EnsEMBL::Slice->new_fast({
      seq_region_name => $alt_chr,
      start => $alt_pos,
      end => $alt_pos,
    });

    push @$parsed_allele, {
      string    => $alt_string,
      allele    => $alt_allele,
      pos       => $alt_pos,
      start     => $alt_pos,
      end       => $alt_pos,
      chr       => $alt_chr,
      inverted  => $inverted,
      placement => $placement,
      slice     => $slice
    };
  }

  # Support breakend described in INFO field
  if (defined $info->{CHR2} && scalar @$parsed_allele == 0) {
    my $alt_chr = $self->get_source_chr_name($info->{CHR2});
    my $alt_pos = $info->{END2};

    if (defined $alt_chr && defined $alt_pos) {
      my $slice = Bio::EnsEMBL::Slice->new_fast({
        seq_region_name => $alt_chr,
        start => $alt_pos,
        end => $alt_pos,
      });

      push @$parsed_allele, {
        string    => $alt,
        allele    => $alt,
        pos       => $alt_pos,
        start     => $alt_pos,
        end       => $alt_pos,
        chr       => $alt_chr,
        slice     => $slice
      };
    }
  }

  return $parsed_allele;
}


=head2 create_StructuralVariationFeatures

  Example    : $vfs = $parser->create_StructuralVariationFeatures();
  Description: Create StructuralVariationFeature objects from the current line
               of input.
  Returntype : arrayref of Bio::EnsEMBL::StructuralVariationFeature
  Exceptions : warns if SV type indicated but end coord can't be determined
  Caller     : create_VariationFeatures()
  Status     : Stable

=cut

sub create_StructuralVariationFeatures {
  my $self = shift;

  my $parser = $self->parser();
  my $record = $parser->{record};
  my $skip_line;

  # get relevant data
  my ($chr, $start, $end, $alts, $info, $ids) = (
    $parser->get_seqname,
    $parser->get_start,
    $parser->get_end,
    $parser->get_alternatives,
    $parser->get_info,
    $parser->get_IDs,
  );
  
  ## get structural variant type from SVTYPE tag (deprecated in VCF 4.4) or ALT
  my $alt = join(",", @$alts);
  my $type = $info->{SVTYPE} || $alt;
<<<<<<< HEAD
  my $so_term = $self->get_SO_term($type) || $type;

  ## Illumina Manta (SV caller) may use INFO/END to identify the position of the
  ## breakend mate (unsupported based on VCF 4.4 specifications)
  if ($so_term =~ /break/ && $parser->get_info->{END}) {
    # INFO/END2 is used to identify the position of the breakend mate
    $parser->get_info->{END2} ||= $parser->get_info->{END};
    delete $parser->get_info->{END};
    $end = $parser->get_end;
  }

  ## check against size upperlimit to avoid memory problems
  my $len = $end - $start;
  if( $len > $self->{max_sv_size} ){
    $self->skipped_variant_msg("variant size ($len) is bigger than --max_sv_size (" . $self->{max_sv_size} . ")");
=======
  my $so_term = $self->get_SO_term($type);
  unless ($so_term) {
    $skip_line = 1;
    $so_term   = $type;
>>>>>>> d6c71c9a
  }

  # check for imprecise breakpoints
  my ($min_start, $max_start, $min_end, $max_end) = (
    $parser->get_outer_start,
    $parser->get_inner_start,
    $parser->get_inner_end,
    $parser->get_outer_end,
  );

  # parse alternative alleles from breakends
  my $parsed_allele;
  my $allele_string;
  if ($so_term =~ /break/ ){
    $parsed_allele = $self->_parse_breakend_alt_alleles($alt, $info);
    $allele_string = $alt;
  }

  if($start >= $end && $so_term =~ /del/i) {
    $self->skipped_variant_msg("deletion looks incomplete");
    $skip_line = 1;
  }

  my $svf = Bio::EnsEMBL::Variation::StructuralVariationFeature->new_fast({
    start          => $start,
    inner_start    => $max_start,
    outer_start    => $min_start,
    end            => $end,
    inner_end      => $min_end,
    outer_end      => $max_end,
    strand         => 1,
    adaptor        => $self->get_adaptor('variation', 'StructuralVariationFeature'),
    variation_name => @$ids ? $ids->[0] : undef,
    chr            => $self->get_source_chr_name($chr),
    class_SO_term  => $so_term,
    _line          => $record
  });
  $svf->{allele_string}  = $allele_string if defined $allele_string;
  $svf->{_parsed_allele} = $parsed_allele if defined $parsed_allele;
  $svf->{vep_skip}       = $skip_line     if defined $skip_line;

  return $self->post_process_vfs([$svf]);
}


=head2 create_individual_VariationFeatures
 
  Arg 1      : Bio::EnsEMBL::VariationFeature $vf
  Arg 2      : hashref $allele_map
  Example    : $vfs = $parser->create_individual_VariationFeatures($vf, $map);
  Description: Create one VariationFeature object per configured
               individual/sample. Arg 2 $allele_map is a hashref mapping the
               allele index to the actual ALT string it represents.
  Returntype : arrayref of Bio::EnsEMBL::VariationFeature
  Exceptions : none
  Caller     : create_VariationFeatures()
  Status     : Stable

=cut

sub create_individual_VariationFeatures {
  my $self = shift;
  my $vf = shift;
  my $allele_map = shift;

  my $parser = $self->parser();
  my $record = $parser->{record};

  my @alleles = split '\/', $vf->{allele_string};
  my $ref = $alleles[0];

  my @return;

  # get genotypes from parser
  my $include = lc($self->{individual}->[0]) eq 'all' ? $parser->get_samples : $self->{individual};

  # Compare sample names
  if(lc($self->{individual}->[0]) ne 'all') {
    my $found = _find_in_array($parser->get_samples, $include);

    if(!$found) {
      die("ERROR: Sample IDs given (", join(",", @{$include}), ") do not match samples from VCF (", join(",", @{$parser->get_samples}), ")\n");
    }
  }

  my $ind_gts = $parser->get_samples_genotypes($include, 1 - ($self->{allow_non_variant} || 0));

  foreach my $ind(@$include) {

    # get alleles present in this individual
    my $gt = $ind_gts->{$ind};
    next if (!$gt);
    my @bits = map { $allele_map->{$_} } split /\||\/|\\/, $gt;
    my $phased = ($gt =~ /\|/ ? 1 : 0);

    # shallow copy VF
    my $vf_copy = { %$vf };
    bless $vf_copy, ref($vf);

    # get non-refs, remembering to exclude "*"-types
    my %non_ref = map {$_ => 1} grep {$_ ne $ref && $_ !~ /\*/} @bits;

    # construct allele_string
    if(scalar keys %non_ref) {
      $vf_copy->{allele_string} = $ref."/".(join "/", keys %non_ref);
    }
    else {
      $vf_copy->{allele_string} = $ref;
      $vf_copy->{hom_ref} = 1;

      if($self->{process_ref_homs}) {
        $vf_copy->{allele_string} .= "/".$ref;
      }
      else {
        $vf_copy->{non_variant} = 1;
      }
    }

    # store phasing info
    $vf_copy->{phased} = $self->{phased} ? 1 : $phased;

    # store GT
    $vf_copy->{genotype} = \@bits;

    # store individual name
    $vf_copy->{individual} = $ind;

    push @return, $vf_copy;
  }

  return \@return;
}

=head2 create_individuals_zyg_VariationFeature
 
  Arg 1      : Bio::EnsEMBL::VariationFeature $vf
  Arg 2      : hashref $allele_map
  Example    : $vfs = $parser->create_individuals_zyg_VariationFeature($vf, $map);
  Description: Create one VariationFeature object with
               individual/sample info. Arg 2 $allele_map is a hashref mapping the
               allele index to the actual ALT string it represents.
  Returntype : arrayref of Bio::EnsEMBL::VariationFeature
  Exceptions : none
  Caller     : create_VariationFeatures()
  Status     : Stable

=cut

sub create_individuals_zyg_VariationFeature {
  my $self = shift;
  my $vf = shift;
  my $allele_map = shift;

  my $parser = $self->parser();
  my $record = $parser->{record};

  my @alleles = split '\/', $vf->{allele_string};
  my $ref = $alleles[0];

  my @return;

  # get genotypes from parser
  my $include = lc($self->{individual_zyg}->[0]) eq 'all' ? $parser->get_samples : $self->{individual_zyg};

  # Compare sample names
  if(lc($self->{individual_zyg}->[0]) ne 'all') {
    my $found = _find_in_array($parser->get_samples, $include);

    if(!$found) {
      die("ERROR: Sample IDs given (", join(",", @{$include}), ") do not match samples from VCF (", join(",", @{$parser->get_samples}), ")\n");
    }
  }

  my $ind_gts = $parser->get_samples_genotypes($include, 1 - ($self->{allow_non_variant} || 0));

  my $n_individuals = scalar(@{$include});

  foreach my $ind(@$include) {
    # get alleles present in this individual
    my $gt = $ind_gts->{$ind};
    next if (!$gt);
    my @bits = map { $allele_map->{$_} } split /\||\/|\\/, $gt;
    my $phased = ($gt =~ /\|/ ? 1 : 0);

    # get non-refs, remembering to exclude "*"-types
    my %non_ref = map {$_ => 1} grep {$_ ne $ref && $_ !~ /\*/} @bits;

    # Genotype is reference
    if(!scalar keys %non_ref) {
      $vf->{hom_ref}->{$ind} = 1;
      $vf->{non_variant}->{$ind} = 1;

      if($n_individuals == 1) {
        $vf->{allele_string} = $ref."/".$ref ;
        $vf->{unique_ind} = 1;
      }
    }

    # store phasing info
    $vf->{phased}->{$ind} = $self->{phased} ? 1 : $phased;

    # store GT
    $vf->{genotype_ind}->{$ind} = \@bits;
  }

  push @return, $vf;

  return \@return;
}

sub _find_in_array {
  my $all_samples = shift;
  my $samples = shift;

  my %all = map { $_ => 1 } @{$all_samples};
  my %input_samples = map { $_ => 1 } @{$samples};

  foreach my $sample (keys %input_samples) {
    if(!$all{$sample}) {
      return 0;
    }
  }

  return 1;
}

1;<|MERGE_RESOLUTION|>--- conflicted
+++ resolved
@@ -495,8 +495,12 @@
   ## get structural variant type from SVTYPE tag (deprecated in VCF 4.4) or ALT
   my $alt = join(",", @$alts);
   my $type = $info->{SVTYPE} || $alt;
-<<<<<<< HEAD
-  my $so_term = $self->get_SO_term($type) || $type;
+  my $so_term = $self->get_SO_term($type);
+
+  unless ($so_term) {
+    $skip_line = 1;
+    $so_term   = $type;
+  }
 
   ## Illumina Manta (SV caller) may use INFO/END to identify the position of the
   ## breakend mate (unsupported based on VCF 4.4 specifications)
@@ -505,18 +509,6 @@
     $parser->get_info->{END2} ||= $parser->get_info->{END};
     delete $parser->get_info->{END};
     $end = $parser->get_end;
-  }
-
-  ## check against size upperlimit to avoid memory problems
-  my $len = $end - $start;
-  if( $len > $self->{max_sv_size} ){
-    $self->skipped_variant_msg("variant size ($len) is bigger than --max_sv_size (" . $self->{max_sv_size} . ")");
-=======
-  my $so_term = $self->get_SO_term($type);
-  unless ($so_term) {
-    $skip_line = 1;
-    $so_term   = $type;
->>>>>>> d6c71c9a
   }
 
   # check for imprecise breakpoints
