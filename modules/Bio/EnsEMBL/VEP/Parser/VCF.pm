=head1 LICENSE

Copyright [2016-2023] EMBL-European Bioinformatics Institute

Licensed under the Apache License, Version 2.0 (the "License");
you may not use this file except in compliance with the License.
You may obtain a copy of the License at

   http://www.apache.org/licenses/LICENSE-2.0

Unless required by applicable law or agreed to in writing, software
distributed under the License is distributed on an "AS IS" BASIS,
WITHOUT WARRANTIES OR CONDITIONS OF ANY KIND, either express or implied.
See the License for the specific language governing permissions and
limitations under the License.

=cut


=head1 CONTACT

 Please email comments or questions to the public Ensembl
 developers list at <http://lists.ensembl.org/mailman/listinfo/dev>.

 Questions may also be sent to the Ensembl help desk at
 <http://www.ensembl.org/Help/Contact>.

=cut

# EnsEMBL module for Bio::EnsEMBL::VEP::Parser::VCF
#
#

=head1 NAME

Bio::EnsEMBL::VEP::Parser::VCF - VCF input parser

=head1 SYNOPSIS

my $parser = Bio::EnsEMBL::VEP::Parser::VCF->new({
  config => $config,
  file   => 'variant.vcf',
});

my $vf = $parser->next();

=head1 DESCRIPTION

VCF format parser.

4.2 spec: https://samtools.github.io/hts-specs/VCFv4.2.pdf

IMPORTANT NOTE: unbalanced substitutions are encoded in VCF
with the preceding base prepended to the REF and ALT alleles.
In order to be processed by VEP and the Ensembl API, these are
converted to Ensembl style by removing the prepended base and
incrementing the start position, but only if the same first base
is shared by *all* REF and ALT alleles.

This behaviour can be modified further by using the --minimal
flag, which reduces each REF+ALT pair to their minimal shared
sequence.

=head1 METHODS

=cut


use strict;
use warnings;
no warnings 'recursion';

package Bio::EnsEMBL::VEP::Parser::VCF;

use base qw(Bio::EnsEMBL::VEP::Parser);

use Bio::EnsEMBL::Utils::Scalar qw(assert_ref);
use Bio::EnsEMBL::Utils::Exception qw(throw warning);
use Bio::EnsEMBL::IO::Parser::VCF4;


=head2 new

  Arg 1      : hashref $args
               {
                 config    => Bio::EnsEMBL::VEP::Config,
                 file      => string or filehandle,
               }
  Example    : $parser = Bio::EnsEMBL::VEP::Parser::VCF->new($args);
  Description: Create a new Bio::EnsEMBL::VEP::Parser::VCF object.
  Returntype : Bio::EnsEMBL::VEP::Parser::VCF
  Exceptions : none
  Caller     : Runner
  Status     : Stable

=cut

sub new {
  my $caller = shift;
  my $class = ref($caller) || $caller;
  
  my $self = $class->SUPER::new(@_);

  # add shortcuts to these params
<<<<<<< HEAD
  $self->add_shortcuts([qw(allow_non_variant gp individual process_ref_homs phased)]);
=======
  $self->add_shortcuts([qw(allow_non_variant gp individual individual_zyg process_ref_homs phased max_sv_size)]);
>>>>>>> 90c044ef

  return $self;
}


=head2 parser

  Example    : $io_parser = $parser->parser();
  Description: Get ensembl-io parser object used to read data from input.
  Returntype : Bio::EnsEMBL::IO::Parser::VCF4
  Exceptions : none
  Caller     : general
  Status     : Stable

=cut

sub parser {
  my $self = shift;

  if(!exists($self->{parser})) {
    $self->{parser} = Bio::EnsEMBL::IO::Parser::VCF4->open($self->file);
    $self->{parser}->{delimiter} = $self->delimiter;
  }

  return $self->{parser};
}


=head2 headers

  Example    : $headers = $parser->headers();
  Description: Gets headers from the VCF input. Required for
               writing output as VCF.
  Returntype : arrayref of strings
  Exceptions : none
  Caller     : Runner
  Status     : Stable

=cut

sub headers {
  my $self = shift;

  if(!exists($self->{headers})) {
    my $parser = $self->parser;

    unless($self->{_have_read_next}) {
      $parser->next;
      $self->{_have_read_next} = 1;
    }

    $self->{headers} = $parser->{_raw_metadata} || [];
  }

  return $self->{headers};
}


=head2 next

  Example    : $vf = $parser->next();
  Description: Fetches the next valid VariationFeature from the input file
  Returntype : Bio::EnsEMBL::Variation::BaseVariationFeature
  Exceptions : none
  Caller     : InputBuffer
  Status     : Stable

=cut

sub next {
  my $self = shift;

  my $cache = $self->{_vf_cache} ||= [];

  if(!scalar @$cache) {

    # getting the header requires we trigger next once
    # so we don't want to trigger it again (once)
    if($self->{_have_read_next}) {
      delete $self->{_have_read_next};
    }
    else {
      $self->parser->next;
    }

    push @$cache, @{$self->create_VariationFeatures()};
  }

  my $vf = shift @$cache;
  return $vf unless $vf;
  
  unless($self->validate_vf($vf) || $self->{dont_skip}) {
    return $self->next();
  }

  return $vf;
}


=head2 create_VariationFeatures

  Example    : $vfs = $parser->create_VariationFeatures();
  Description: Create one or more VariationFeature objects from the current line
               of input; multiple may be returned if multiple individuals
               are requested using --individual.
  Returntype : arrayref of Bio::EnsEMBL::BaseVariationFeature
  Exceptions : warns if GP flag required and not found
  Caller     : next()
  Status     : Stable

=cut

sub create_VariationFeatures {
  my $self = shift;

  my $parser = $self->parser();
  my $record = $parser->{record};

  return [] unless $record && @$record;

  $self->line_number($self->line_number + 1);

  # get the data we need to decide if this is an SV
  my ($ref, $alts, $info) = (
    $parser->get_reference,
    $parser->get_alternatives,
    $parser->get_info,
  );

  if(
    join("", $ref, @$alts) !~ /^[ACGT]+$/ &&
    (
      $info->{SVTYPE} ||
      join(",", @$alts) =~ /[<\[\]][^\*]+[>\]\[]/
    )
  ) {
    return $self->create_StructuralVariationFeatures();
  }

  # get the rest of the relevant data
  my ($chr, $start, $end, $ids) = (
    $parser->get_seqname,
    $parser->get_raw_start,
    $parser->get_raw_start,
    $parser->get_IDs,
  );
  $end += length($ref) - 1;

  # non-variant
  my $non_variant = 0;

  if($alts->[0] eq '.') {
    if($self->{allow_non_variant}) {
      $non_variant = 1;
    }
    else {
      $parser->next();
      return $self->create_VariationFeatures;
    }
  }

  # some VCF files have a GRCh37 pos defined in GP flag in INFO column
  # if user has requested, we can use that as the position instead
  if($self->{gp}) {
    $chr = undef;
    $start = undef;

    if(my $gp = $info->{GP}) {
      ($chr, $start) = split ':', $gp;
      $end = $start;
    }

    unless(defined($chr) and defined($start)) {
      $self->skipped_variant_msg("No GP flag found in INFO column");
      $parser->next();
      return $self->create_VariationFeatures;
    }
  }

  # record original alleles
  # if they get changed, we need to map from old to new in create_individual_VariationFeatures
  my @original_alleles = ($ref, @$alts);

  # adjust end coord
  # $end += (length($ref) - 1);

  # find out if any of the alt alleles make this an insertion or a deletion
  my $is_indel = 0;
  foreach my $alt_allele(@$alts) {
    $is_indel = 1 if $alt_allele =~ /^[DI]/ or length($alt_allele) != length($ref);
  }

  # multiple alt alleles?
  if(scalar @$alts > 1) {
    if($is_indel) {

      # find out if all the alts start with the same base
      # ignore "*"-types
      my %first_bases = map {substr($_, 0, 1) => 1} grep {!/\*/} ($ref, @$alts);

      if(scalar keys %first_bases == 1) {
        $ref = substr($ref, 1) || '-';
        $start++;

        my @new_alts;

        foreach my $alt_allele(@$alts) {
          $alt_allele = substr($alt_allele, 1) unless $alt_allele =~ /\*/;
          $alt_allele = '-' if $alt_allele eq '';
          push @new_alts, $alt_allele;
        }

        $alts = \@new_alts;
      }
    }
  }

  elsif($is_indel) {

    # insertion or deletion (VCF 4+)
    if(substr($ref, 0, 1) eq substr($alts->[0], 0, 1)) {

      # chop off first base
      $ref = substr($ref, 1) || '-';
      $alts->[0] = substr($alts->[0], 1) || '-';

      $start++;
    }
  }

  # create VF object
  my $vf = Bio::EnsEMBL::Variation::VariationFeature->new_fast({
    start          => $start,
    end            => $end,
    allele_string  => $non_variant ? $ref : $ref.'/'.join('/', @$alts),
    strand         => 1,
    map_weight     => 1,
    adaptor        => $self->get_adaptor('variation', 'VariationFeature'),
    variation_name => @$ids ? $ids->[0] : undef,
    chr            => $chr,
    _line          => $record,
  });

  # flag as non-variant
  $vf->{non_variant} = 1 if $non_variant;

  # individual data?
  if($self->{individual} || $self->{individual_zyg}) {
    my @changed_alleles = ($ref, @$alts);
    my %allele_map = map {$original_alleles[$_] => $changed_alleles[$_]} 0..$#original_alleles;
    
    my $method = $self->{individual} ? 'create_individual_VariationFeatures' : 'create_individuals_zyg_VariationFeature';

    my @return =
      map {@{$self->$method($_, \%allele_map)}}
      @{$self->post_process_vfs([$vf])};

    # if all selected individuals had REF or missing genotypes @return will be empty
    # re-run this method in this case to avoid the parser shorting out and finishing
    if(@return) {
      return \@return;
    }
    else {
      $parser->next();
      return $self->create_VariationFeatures;
    }
  }

  # normal return
  return $self->post_process_vfs([$vf]);
}


=head2 _parse_breakend_alt_alleles

  Arg 1      : string $alt (ALT field from VCF)
  Arg 2      : hashref $info (INFO field from VCF)
  Example    : $parsed_alleles = $self->_parse_breakend_alt_alleles($alt, $info);
  Description: Parse alternative alleles from breakend structural variants
  Returntype : Arrayref of hashrefs containing information of the parsed alleles
  Exceptions : none
  Caller     : create_StructuralVariationFeatures()
  Status     : Stable

=cut

sub _parse_breakend_alt_alleles {
  my $self = shift;
  my $alt = shift;
  my $info = shift;

  my $parsed_allele = [];

  # Support multiple breakends from ALT in the format C[2:321682[,]17:198982]G
  for my $alt_string (split ",", $alt) {
    my ($alt_allele) = ($alt_string =~ '[\[\]]?([A-Za-z]+)[\[\]]?');
    my ($alt_chr, $alt_pos) = ($alt_string =~ '([A-Za-z0-9]+) ?: ?([0-9]+)');

    next if !defined $alt_allele or !defined $alt_chr or !defined $alt_pos;
    $alt_chr = $self->get_source_chr_name($alt_chr);

    # Mate orientation:
    #   C[2:321682[  - normal
    #   G]17:198982] - inverted
    #   ]13:123456]T - normal
    #   [17:198983[A - inverted
    my $inverted = ($alt_string =~ '^\[|\]$') || 0;

    # Mate placement:
    #   C[2:321682[  - left
    #   [17:198983[A - right
    my $placement = ($alt_string =~ '^(\[|\])') ? 'left' : 'right';

    my $slice = Bio::EnsEMBL::Slice->new_fast({
      seq_region_name => $alt_chr,
      start => $alt_pos,
      end => $alt_pos,
    });

    push @$parsed_allele, {
      string    => $alt_string,
      allele    => $alt_allele,
      pos       => $alt_pos,
      start     => $alt_pos,
      end       => $alt_pos,
      chr       => $alt_chr,
      inverted  => $inverted,
      placement => $placement,
      slice     => $slice
    };
  }

  # Support breakend described in INFO field
  if (defined $info->{CHR2} && scalar @$parsed_allele == 0) {
    my $alt_chr = $self->get_source_chr_name($info->{CHR2});
    my $alt_pos = $info->{END2};

    if (defined $alt_chr && defined $alt_pos) {
      my $slice = Bio::EnsEMBL::Slice->new_fast({
        seq_region_name => $alt_chr,
        start => $alt_pos,
        end => $alt_pos,
      });

      push @$parsed_allele, {
        string    => $alt,
        allele    => $alt,
        pos       => $alt_pos,
        start     => $alt_pos,
        end       => $alt_pos,
        chr       => $alt_chr,
        slice     => $slice
      };
    }
  }

  return $parsed_allele;
}


=head2 create_StructuralVariationFeatures

  Example    : $vfs = $parser->create_StructuralVariationFeatures();
  Description: Create StructuralVariationFeature objects from the current line
               of input.
  Returntype : arrayref of Bio::EnsEMBL::StructuralVariationFeature
  Exceptions : warns if SV type indicated but end coord can't be determined
  Caller     : create_VariationFeatures()
  Status     : Stable

=cut

sub create_StructuralVariationFeatures {
  my $self = shift;

  my $parser = $self->parser();
  my $record = $parser->{record};

  # get relevant data
  my ($chr, $start, $end, $alts, $info, $ids) = (
    $parser->get_seqname,
    $parser->get_start,
    $parser->get_end,
    $parser->get_alternatives,
    $parser->get_info,
    $parser->get_IDs,
  );
  
  ## get structural variant type from SVTYPE tag (deprecated in VCF 4.4) or ALT
  my $alt = join(",", @$alts);
  my $type = $info->{SVTYPE} || $alt;
  my $so_term = $self->get_SO_term($type) || $type;

  # work out the end coord
  if(defined($info->{END})) {
    $end = $info->{END};
  }
  elsif(defined($info->{SVLEN})) {
    $end = $start + abs($info->{SVLEN}) - 1;
  }

  # check for imprecise breakpoints
  my ($min_start, $max_start, $min_end, $max_end) = (
    $parser->get_outer_start,
    $parser->get_inner_start,
    $parser->get_inner_end,
    $parser->get_outer_end,
  );

  # parse alternative alleles from breakends
  my $parsed_allele;
  my $allele_string;
  if ($so_term =~ /break/ ){
    $parsed_allele = $self->_parse_breakend_alt_alleles($alt, $info);
    $allele_string = $alt;
  }

  if($start >= $end && $so_term =~ /del/i) {
    $self->skipped_variant_msg("deletion looks incomplete");
  }

  my $svf = Bio::EnsEMBL::Variation::StructuralVariationFeature->new_fast({
    start          => $start,
    inner_start    => $max_start,
    outer_start    => $min_start,
    end            => $end,
    inner_end      => $min_end,
    outer_end      => $max_end,
    strand         => 1,
    adaptor        => $self->get_adaptor('variation', 'StructuralVariationFeature'),
    variation_name => @$ids ? $ids->[0] : undef,
    chr            => $self->get_source_chr_name($chr),
    class_SO_term  => $so_term,
    _line          => $record
  });
  $svf->{allele_string}  = $allele_string if defined $allele_string;
  $svf->{_parsed_allele} = $parsed_allele if defined $parsed_allele;
  $svf->{vep_skip}       = $self->{skip_line} if defined $self->{skip_line};

  return $self->post_process_vfs([$svf]);
}


=head2 create_individual_VariationFeatures
 
  Arg 1      : Bio::EnsEMBL::VariationFeature $vf
  Arg 2      : hashref $allele_map
  Example    : $vfs = $parser->create_individual_VariationFeatures($vf, $map);
  Description: Create one VariationFeature object per configured
               individual/sample. Arg 2 $allele_map is a hashref mapping the
               allele index to the actual ALT string it represents.
  Returntype : arrayref of Bio::EnsEMBL::VariationFeature
  Exceptions : none
  Caller     : create_VariationFeatures()
  Status     : Stable

=cut

sub create_individual_VariationFeatures {
  my $self = shift;
  my $vf = shift;
  my $allele_map = shift;

  my $parser = $self->parser();
  my $record = $parser->{record};

  my @alleles = split '\/', $vf->{allele_string};
  my $ref = $alleles[0];

  my @return;

  # get genotypes from parser
  my $include = lc($self->{individual}->[0]) eq 'all' ? $parser->get_samples : $self->{individual};

  # Compare sample names
  if(lc($self->{individual}->[0]) ne 'all') {
    my $found = _find_in_array($parser->get_samples, $include);

    if(!$found) {
      die("ERROR: Sample IDs given (", join(",", @{$include}), ") do not match samples from VCF (", join(",", @{$parser->get_samples}), ")\n");
    }
  }

  my $ind_gts = $parser->get_samples_genotypes($include, 1 - ($self->{allow_non_variant} || 0));

  foreach my $ind(@$include) {

    # get alleles present in this individual
    my $gt = $ind_gts->{$ind};
    next if (!$gt);
    my @bits = map { $allele_map->{$_} } split /\||\/|\\/, $gt;
    my $phased = ($gt =~ /\|/ ? 1 : 0);

    # shallow copy VF
    my $vf_copy = { %$vf };
    bless $vf_copy, ref($vf);

    # get non-refs, remembering to exclude "*"-types
    my %non_ref = map {$_ => 1} grep {$_ ne $ref && $_ !~ /\*/} @bits;

    # construct allele_string
    if(scalar keys %non_ref) {
      $vf_copy->{allele_string} = $ref."/".(join "/", keys %non_ref);
    }
    else {
      $vf_copy->{allele_string} = $ref;
      $vf_copy->{hom_ref} = 1;

      if($self->{process_ref_homs}) {
        $vf_copy->{allele_string} .= "/".$ref;
      }
      else {
        $vf_copy->{non_variant} = 1;
      }
    }

    # store phasing info
    $vf_copy->{phased} = $self->{phased} ? 1 : $phased;

    # store GT
    $vf_copy->{genotype} = \@bits;

    # store individual name
    $vf_copy->{individual} = $ind;

    push @return, $vf_copy;
  }

  return \@return;
}

=head2 create_individuals_zyg_VariationFeature
 
  Arg 1      : Bio::EnsEMBL::VariationFeature $vf
  Arg 2      : hashref $allele_map
  Example    : $vfs = $parser->create_individuals_zyg_VariationFeature($vf, $map);
  Description: Create one VariationFeature object with
               individual/sample info. Arg 2 $allele_map is a hashref mapping the
               allele index to the actual ALT string it represents.
  Returntype : arrayref of Bio::EnsEMBL::VariationFeature
  Exceptions : none
  Caller     : create_VariationFeatures()
  Status     : Stable

=cut

sub create_individuals_zyg_VariationFeature {
  my $self = shift;
  my $vf = shift;
  my $allele_map = shift;

  my $parser = $self->parser();
  my $record = $parser->{record};

  my @alleles = split '\/', $vf->{allele_string};
  my $ref = $alleles[0];

  my @return;

  # get genotypes from parser
  my $include = lc($self->{individual_zyg}->[0]) eq 'all' ? $parser->get_samples : $self->{individual_zyg};

  # Compare sample names
  if(lc($self->{individual_zyg}->[0]) ne 'all') {
    my $found = _find_in_array($parser->get_samples, $include);

    if(!$found) {
      die("ERROR: Sample IDs given (", join(",", @{$include}), ") do not match samples from VCF (", join(",", @{$parser->get_samples}), ")\n");
    }
  }

  my $ind_gts = $parser->get_samples_genotypes($include, 1 - ($self->{allow_non_variant} || 0));

  my $n_individuals = scalar(@{$include});

  foreach my $ind(@$include) {
    # get alleles present in this individual
    my $gt = $ind_gts->{$ind};
    next if (!$gt);
    my @bits = map { $allele_map->{$_} } split /\||\/|\\/, $gt;
    my $phased = ($gt =~ /\|/ ? 1 : 0);

    # get non-refs, remembering to exclude "*"-types
    my %non_ref = map {$_ => 1} grep {$_ ne $ref && $_ !~ /\*/} @bits;

    # Genotype is reference
    if(!scalar keys %non_ref) {
      $vf->{hom_ref}->{$ind} = 1;
      $vf->{non_variant}->{$ind} = 1;

      if($n_individuals == 1) {
        $vf->{allele_string} = $ref."/".$ref ;
        $vf->{unique_ind} = 1;
      }
    }

    # store phasing info
    $vf->{phased}->{$ind} = $self->{phased} ? 1 : $phased;

    # store GT
    $vf->{genotype_ind}->{$ind} = \@bits;
  }

  push @return, $vf;

  return \@return;
}

sub _find_in_array {
  my $all_samples = shift;
  my $samples = shift;

  my %all = map { $_ => 1 } @{$all_samples};
  my %input_samples = map { $_ => 1 } @{$samples};

  foreach my $sample (keys %input_samples) {
    if(!$all{$sample}) {
      return 0;
    }
  }

  return 1;
}

1;<|MERGE_RESOLUTION|>--- conflicted
+++ resolved
@@ -102,11 +102,7 @@
   my $self = $class->SUPER::new(@_);
 
   # add shortcuts to these params
-<<<<<<< HEAD
-  $self->add_shortcuts([qw(allow_non_variant gp individual process_ref_homs phased)]);
-=======
-  $self->add_shortcuts([qw(allow_non_variant gp individual individual_zyg process_ref_homs phased max_sv_size)]);
->>>>>>> 90c044ef
+  $self->add_shortcuts([qw(allow_non_variant gp individual individual_zyg process_ref_homs phased)]);
 
   return $self;
 }
