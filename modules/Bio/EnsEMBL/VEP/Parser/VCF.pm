--- conflicted
+++ resolved
@@ -464,13 +464,10 @@
       $self->warning_msg("WARNING: VCF line on line ".$self->line_number." looks incomplete, skipping:\n$line\n");
       $skip = 1;
     }
-<<<<<<< HEAD
   } elsif ($alt =~ /\<CN/i) {
     $type = "CNV";
     $type = "DEL" if $alt =~ /\<CN=?0\>/;
     $type = "DUP" if $alt =~ /\<CN=?2\>/;
-=======
->>>>>>> 311e8130
   }
   else {
     $type = $info->{SVTYPE};
