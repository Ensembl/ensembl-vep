=head1 LICENSE

Copyright [2016-2017] EMBL-European Bioinformatics Institute

Licensed under the Apache License, Version 2.0 (the "License");
you may not use this file except in compliance with the License.
You may obtain a copy of the License at

   http://www.apache.org/licenses/LICENSE-2.0

Unless required by applicable law or agreed to in writing, software
distributed under the License is distributed on an "AS IS" BASIS,
WITHOUT WARRANTIES OR CONDITIONS OF ANY KIND, either express or implied.
See the License for the specific language governing permissions and
limitations under the License.

=cut


=head1 CONTACT

 Please email comments or questions to the public Ensembl
 developers list at <http://lists.ensembl.org/mailman/listinfo/dev>.

 Questions may also be sent to the Ensembl help desk at
 <http://www.ensembl.org/Help/Contact>.

=cut

# EnsEMBL module for Bio::EnsEMBL::VEP::OutputFactory::VCF
#
#

=head1 NAME

Bio::EnsEMBL::VEP::OutputFactory::VCF - VCF format output factory

=head1 SYNOPSIS

my $of = Bio::EnsEMBL::VEP::OutputFactory::VCF->new({
  config => $config,
});

# print headers
print "$_\n" for @{$of->headers};

# print output
print "$_\n" for @{$of->get_all_lines_by_InputBuffer($ib)};

=head1 DESCRIPTION

An OutputFactory class to generate VCF-format output.

If the input was VCF, the original input line is appended with
VEP annotations.

If the input was another format, VCF lines are generated from
scratch. In the case of unbalanced substitutions (e.g. insertions
or deletions), this means that the base preceding the variant
must be prepended to the REF and ALT alleles to comply with 
VCF specification.

The VEP output data itself is concatenated in a carefully delimited
string in the INFO field of the VCF, using the (configurable) key
CSQ. The value for the CSQ field consists of one or more
comma-separated "chunks" of annotation representing
one variant allele/feature combination. Each chunk contains a
constant number of fields, separated by pipe ("|") characters, with
the fields being defined in the VCF header. Empty values for fields
are represented by empty strings, meaning multiple pipe characters
may be found consecutively.

The nested nature of this format means that several character
substitutions must be used within VEP fields to preserve VCF format:

,          ==> &
=          ==> %3B
whitespace ==> _

=head1 METHODS


=cut


use strict;
use warnings;

package Bio::EnsEMBL::VEP::OutputFactory::VCF;

use base qw(Bio::EnsEMBL::VEP::OutputFactory);

use Bio::EnsEMBL::Utils::Exception qw(throw warning);
use Bio::EnsEMBL::Utils::Sequence qw(reverse_comp);
use Bio::EnsEMBL::VEP::Utils qw(convert_arrayref get_version_data);
use Bio::EnsEMBL::VEP::Constants;

my @VCF_COLS = qw(
  Allele
  Consequence
  IMPACT
  SYMBOL
  Gene
  Feature_type
  Feature
  BIOTYPE
  EXON
  INTRON
  HGVSc
  HGVSp
  cDNA_position
  CDS_position
  Protein_position
  Amino_acids
  Codons
  Existing_variation
);


=head2 new

  Arg 1      : hashref $args
  Example    : $of = Bio::EnsEMBL::VEP::OutputFactory::VCF->new({
                 config => $config,
               });
  Description: Creates a new Bio::EnsEMBL::VEP::OutputFactory::VCF object.
               Has its own constructor to add several params via
               add_shortcuts()
  Returntype : Bio::EnsEMBL::VEP::OutputFactory::VCF
  Exceptions : none
  Caller     : Runner
  Status     : Stable

=cut

sub new {
  my $caller = shift;
  my $class = ref($caller) || $caller;
  
  my $self = $class->SUPER::new(@_);

  # add shortcuts to these params
  $self->add_shortcuts([qw(
    fields
    vcf_info_field
    keep_csq
    web_output
  )]);

  $self->{input_format} = $self->param('format');

  return $self;
}


=head2 headers

  Example    : $headers = $of->headers();
  Description: Get list of headers to print out.
  Returntype : listref of strings
  Exceptions : none
  Caller     : Runner
  Status     : Stable

=cut

sub headers {
  my $self = shift;

  my $info = $self->header_info;
  my $field_descs = \%Bio::EnsEMBL::VEP::Constants::FIELD_DESCRIPTIONS;

  # VCFs have metadata headers starting with ##
  # and one line of column headers starting with #
  my (@headers, $col_heading);
  
  # input was VCF
  if($info->{input_headers} && scalar @{$info->{input_headers}}) {
    push @headers, @{$info->{input_headers}};
    $col_heading = pop @headers;
  }

  # input wasn't VCF
  else {
    @headers = ('##fileformat=VCFv4.1');
    $col_heading = '#'.join("\t", qw(CHROM POS ID REF ALT QUAL FILTER INFO));
  }

  # add VEP version string
  push @headers, sprintf(
    '##VEP="v%i" time="%s"%s%s',
    $info->{vep_version},
    $info->{time},
    $info->{cache_dir} ? ' cache="'.$info->{cache_dir}.'"' : '',
    $info->{db_name} ? ' db="'.$info->{db_name}.'@'.$info->{db_host}.'"' : ''
  );

  # add API module info
  my $software_version_data = get_version_data();
  my $software_version_string = join(' ',
    map {
      sprintf(
        '%s=%s%s',
        $_,
        $software_version_data->{$_}->{release},
        (defined($software_version_data->{$_}->{sub}) ? '.'.substr($software_version_data->{$_}->{sub}, 0, 7) : '')
      )
    }
    grep {$_ ne 'ensembl-vep'} keys %{$software_version_data}
  );
  $headers[-1] .= ' '.$software_version_string if $software_version_string;

  # add misc version data
  $headers[-1] .= ' '.join(' ',
    map {$_.'="'.$info->{version_data}->{$_}.'"'}
    grep {defined($info->{version_data}->{$_})}
    sort keys %{$info->{version_data}}
  ) if $info->{version_data};

  # add VEP column def
  push @headers, sprintf(
    '##INFO=<ID=%s,Number=.,Type=String,Description="Consequence annotations from Ensembl VEP. Format: %s">',
    $self->{vcf_info_field},
    join("|", @{$self->fields})
  );

  # plugin headers
  push @headers, map {sprintf('##%s=%s', $_->[0], $_->[1])} @{$self->get_plugin_headers};

  # custom headers
  push @headers, map {sprintf('##INFO=<ID=%s,Number=.,Type=String,Description="%s">', $_->[0], $_->[1])} @{$self->get_custom_headers};

  push @headers, $col_heading;

  return \@headers;
}


=head2 get_all_lines_by_InputBuffer

  Arg 1      : Bio::EnsEMBL::VEP::InputBuffer $ib
  Example    : $lines = $of->get_all_lines_by_InputBuffer($ib);
  Description: Gets all lines (strings suitable for writing to output) given
               an annotated input buffer, one line per input variant.
  Returntype : arrayref of strings
  Exceptions : none
  Caller     : Runner
  Status     : Stable

=cut

sub get_all_lines_by_InputBuffer {
  my $self = shift;
  my $buffer = shift;

  my @return;

  foreach my $vf(@{$buffer->buffer}) {

    my $line;
    my $fieldname = $self->{vcf_info_field} || 'CSQ';

    # if input was VCF then we get _line with the original contents
    if($self->{input_format} eq 'vcf' && $vf->{_line}) {

      $line = $vf->{_line};

      # array copy to keep original intact
      my @tmp = @$line;
      $line = \@tmp;

      if(!defined($line->[7]) || $line->[7] eq '.') {
        $line->[7] = '';
      }

      # nuke existing CSQ field?
      if($line->[7] =~ /(^|\;)$fieldname\=/ && !$self->{keep_csq}) {
        $line->[7] =~ s/(^|\;)$fieldname\=\S+?(\;|$)(\S|$)/$1$3/;
      }
    }

    # we have to create one if input wasnt VCF
    else {
      $vf->{slice} ||= $self->get_slice($vf->{chr});
      $line = $vf->to_VCF_record();
      $line->[7] = '' if ($line->[7] || '') eq '.';
    }

    my @chunks =
      map {$self->output_hash_to_vcf_info_chunk($_, $vf->strand)} 
      @{$self->get_all_output_hashes_by_VariationFeature($vf)};

    if(@chunks) {
      $line->[7] .= ';' if $line->[7];
      $line->[7] .= $fieldname.'='.join(",", @chunks);
    }
    else {
      $line->[7] ||= '.';
    }

    push @return, join("\t", map {defined($_) ? $_ : '.'} @$line);

    $self->write_web_output($vf) if $self->{web_output};
  }

  return \@return;
}


=head2 output_hash_to_vcf_info_chunk

  Arg 1      : hashref $vf_hash
  Arg 2      : (optional) int $vf_strand
  Example    : $chunk = $of->output_hash_to_vcf_info_chunk($vf_hash);
  Description: Converts a hashref as retrieved from
               get_all_output_hashes_by_VariationFeature to a pipe-separated
               chunk suitable for adding to the CSQ key in the VCF INFO field.
  Returntype : string
  Exceptions : none
  Caller     : Runner
  Status     : Stable

=cut

sub output_hash_to_vcf_info_chunk {
  my $self = shift;
  my $hash = shift;
  my $strand = shift || 1;

  my @chunk;

  # use the field list (can be user-defined by setting --fields)
  for my $col(@{$self->fields}) {

    # search for data in main line hash as well as extra field
    if(my $data = $hash->{$col}) {
      $data = convert_arrayref($data, '&');

      if($col eq 'Allele') {
        reverse_comp(\$data) if $strand < 0;
      }
      else {
        $data = '' if $data eq '-';  
      }

      if(defined($data)) {
        $data =~ s/\,/\&/g;
        $data =~ s/\;/\%3B/g;
        $data =~ s/\s+/\_/g;
<<<<<<< HEAD
=======
        $data =~ s/\|/\&/g;
>>>>>>> dd18d654
      }

      push @chunk, $data;
    }
    else {
      push @chunk, '';
    }
  }

  return join('|', @chunk);
}


=head2 fields

  Example    : $fields = $of->fields();
  Description: Gets list of fields to be populated
  Returntype : arrayref of strings
  Exceptions : none
  Caller     : output_hash_to_vcf_info_chunk()
  Status     : Stable

=cut

sub fields {
  my $self = shift;

  if(!defined($self->{fields})) {

    my @fields = @VCF_COLS;

    my %vcf_cols = map {$_ => 1} @VCF_COLS;
    
    @fields = @VCF_COLS;
    
    push @fields, 
      grep {!$vcf_cols{$_}}
      @{$self->flag_fields};

    push @fields, map {$_->[0]} @{$self->get_plugin_headers}, @{$self->get_custom_headers};
    
    $self->{fields} = \@fields;
  }

  return $self->{fields};
}


=head2 write_web_output

  Arg 1      : Bio::EnsEMBL::Variation::BaseVariationFeature $bvf
  Example    : $of->write_web_output($bvf);
  Description: Writes a line of summarised output to the web_output
               filehandle.

               The VEP web backend uses VCF as its output, but restrictions
               in filesystems means that VEP must write a secondary
               output file containing summary data to allow user input
               to be rendered as a track on region-in-detail view etc.
  Returntype : string
  Exceptions : none
  Caller     : get_all_lines_by_InputBuffer(), 
  Status     : Stable

=cut

sub write_web_output {
  my $self = shift;
  my $vf = shift;

  my $fh = $self->web_output_fh;

  my $as = $vf->{allele_string};
  my $id = $vf->{variation_name};
  if(defined($as) && length($as) > 50) {
    my @new_alleles;
    
    foreach my $allele(split(/\//, $as)) {
      if(length($allele) > 50) {
        my $new = length($allele).'BP_SEQ';
        push @new_alleles, $new;
        
        $id =~ s/$allele/$new/e;
      }
      else {
        push @new_alleles, $allele;
      }
    }
    
    $as = join("/", @new_alleles);
  }

  printf $fh "%s\t%i\t%i\t%s\t%s\t%s\t%s\n",
    $vf->{chr}, $vf->{start}, $vf->{end},
    $as || $vf->class_SO_term, 1,
    $id,
    $vf->display_consequence;
}


=head2 web_output_fh

  Example    : $fh = $of->web_output_fh();
  Description: Gets filehandle for writing web output to.
  Returntype : glob
  Exceptions : throws if unable to write to file
  Caller     : write_web_output(), 
  Status     : Stable

=cut

sub web_output_fh {
  my $self = shift;

  if(!exists($self->{_web_output_fh})) {
    my $fh = FileHandle->new();
    $fh->open(">".$self->{web_output}) or throw $!;
    $self->{_web_output_fh} = $fh;
  }

  return $self->{_web_output_fh};
}

1;<|MERGE_RESOLUTION|>--- conflicted
+++ resolved
@@ -347,10 +347,7 @@
         $data =~ s/\,/\&/g;
         $data =~ s/\;/\%3B/g;
         $data =~ s/\s+/\_/g;
-<<<<<<< HEAD
-=======
         $data =~ s/\|/\&/g;
->>>>>>> dd18d654
       }
 
       push @chunk, $data;
