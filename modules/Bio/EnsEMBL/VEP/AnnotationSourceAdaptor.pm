--- conflicted
+++ resolved
@@ -208,7 +208,6 @@
 
     throw("ERROR: No format specified for custom annotation source $file\n") unless $format;
 
-<<<<<<< HEAD
     foreach my $param(@params) {
       my ($key, $val) = split('=', $param);
       die("ERROR: Failed to parse parameter $param; Please add $param=<VALUE_OF_PARAMETER>\n") unless defined($key) && defined($val);
@@ -218,9 +217,6 @@
     throw("ERROR: No 'file=' was added for custom annotation source.\nLINE: --custom $custom_string\n") unless defined($hash{"file"});
     throw("ERROR: No 'format=' specified for custom annotation source.\nLINE: --custom $custom_string\n") unless defined($hash{"format"});
     throw("ERROR: Access to remote data files disabled\n") if $self->param('no_remote') && $hash{"file"} =~ /^(ht|f)tp:\/\/.+/;
-=======
-    throw("ERROR: Access to remote data files disabled\n") if $self->param('no_remote') && $file =~ /^(ht|f)tp:\/\/.+/;
->>>>>>> 1e24a3ba
 
     my $opts = {
       config => $self->config,
