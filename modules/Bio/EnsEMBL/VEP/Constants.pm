=head1 LICENSE

Copyright [2016-2019] EMBL-European Bioinformatics Institute

Licensed under the Apache License, Version 2.0 (the "License");
you may not use this file except in compliance with the License.
You may obtain a copy of the License at

     http://www.apache.org/licenses/LICENSE-2.0

Unless required by applicable law or agreed to in writing, software
distributed under the License is distributed on an "AS IS" BASIS,
WITHOUT WARRANTIES OR CONDITIONS OF ANY KIND, either express or implied.
See the License for the specific language governing permissions and
limitations under the License.

=cut


=head1 CONTACT

 Please email comments or questions to the public Ensembl
 developers list at <http://lists.ensembl.org/mailman/listinfo/dev>.

 Questions may also be sent to the Ensembl help desk at
 <http://www.ensembl.org/Help/Contact>.

=cut

# EnsEMBL module for Bio::EnsEMBL::VEP::Constants
#
#

=head1 NAME

Bio::EnsEMBL::VEP::Constants - Constants used by VEP classes

=head1 SYNOPSIS

Not invoked directly

=head1 DESCRIPTION

Contains version data, column headers and various other constants

=cut

package Bio::EnsEMBL::VEP::Constants;

use strict;
use warnings;

use base qw(Exporter);

our $VEP_VERSION     = 98;
<<<<<<< HEAD
our $VEP_SUB_VERSION = 2;
=======
our $VEP_SUB_VERSION = 1;
>>>>>>> 39ee5b95

our @EXPORT_OK = qw(
  @FLAG_FIELDS
  %FIELD_DESCRIPTIONS
  @DEFAULT_OUTPUT_COLS
  $MAX_NOT_ORDERED_VARIANTS
);

# contains an ordered map between command line flags and output columns
our @FLAG_FIELDS = (

  # general
  { flag => 'individual',      fields => ['IND','ZYG'] },
  { flag => 'allele_number',   fields => ['ALLELE_NUM'] },
  { flag => 'show_ref_allele', fields => ['REF_ALLELE'] },
  { flag => 'user',            fields => ['IMPACT','DISTANCE','STRAND','FLAGS'] },
  { flag => 'flag_pick',       fields => ['PICK'] },
  { flag => 'flag_pick_allele',fields => ['PICK'] },
  { flag => 'flag_pick_allele_gene', fields => ['PICK'] },
  { flag => 'variant_class',   fields => ['VARIANT_CLASS']},
  { flag => 'minimal',         fields => ['MINIMISED']},

  # gene-related
  { flag => 'symbol',          fields => ['SYMBOL','SYMBOL_SOURCE','HGNC_ID'] },
  { flag => 'biotype',         fields => ['BIOTYPE'] },
  { flag => 'canonical',       fields => ['CANONICAL'] },
  { flag => 'mane',            fields => ['MANE']},
  { flag => 'tsl',             fields => ['TSL']},
  { flag => 'appris',          fields => ['APPRIS']},
  { flag => 'ccds',            fields => ['CCDS'] },
  { flag => 'protein',         fields => ['ENSP'] },
  { flag => 'uniprot',         fields => ['SWISSPROT', 'TREMBL', 'UNIPARC'] },
  { flag => 'xref_refseq',     fields => ['RefSeq'] },
  { flag => 'refseq',          fields => ['REFSEQ_MATCH'] },
  { flag => 'merged',          fields => ['REFSEQ_MATCH', 'SOURCE'] },
  { flag => 'use_transcript_ref', fields => ['GIVEN_REF', 'USED_REF']},
  { flag => 'bam_edited',      fields => ['BAM_EDIT']},
  { flag => 'custom',          fields => ['SOURCE'] },
  { flag => 'gene_phenotype',  fields => ['GENE_PHENO'] },
  { flag => 'nearest',         fields => ['NEAREST'] },
  { flag => 'ambiguity',       fields => ['AMBIGUITY'] },

  # non-synonymous predictions
  { flag => 'sift',            fields => ['SIFT'] },
  { flag => 'polyphen',        fields => ['PolyPhen'] },

  # transcript/protein stuff
  { flag => 'numbers',         fields => ['EXON','INTRON'] },
  { flag => 'domains',         fields => ['DOMAINS'] },
  { flag => 'mirna',           fields => ['miRNA'] },
  { flag => 'hgvs',            fields => ['HGVSc','HGVSp','HGVS_OFFSET'] },
  { flag => 'hgvsg',           fields => ['HGVSg'] },

  # frequency stuff
  { flag => 'af',              fields => ['AF'] },
  { flag => 'af_1kg',          fields => ['AFR_AF','AMR_AF','EAS_AF','EUR_AF','SAS_AF'] },
  { flag => 'af_esp',          fields => ['AA_AF','EA_AF'] },
  { flag => 'af_exac',         fields => ['ExAC_AF','ExAC_Adj_AF','ExAC_AFR_AF','ExAC_AMR_AF','ExAC_EAS_AF','ExAC_FIN_AF','ExAC_NFE_AF','ExAC_OTH_AF','ExAC_SAS_AF'] },
  { flag => 'af_gnomad',       fields => ['gnomAD_AF','gnomAD_AFR_AF','gnomAD_AMR_AF','gnomAD_ASJ_AF','gnomAD_EAS_AF','gnomAD_FIN_AF','gnomAD_NFE_AF','gnomAD_OTH_AF','gnomAD_SAS_AF'] },
  { flag => 'max_af',          fields => ['MAX_AF', 'MAX_AF_POPS'] },
  { flag => 'check_frequency', fields => ['FREQS'] },

  # misc variation stuff
  { flag => 'check_existing',  fields => ['CLIN_SIG','SOMATIC','PHENO'] },
  { flag => 'pubmed',          fields => ['PUBMED'] },
  { flag => 'check_svs',       fields => ['SV'] },
  { flag => 'dont_skip',       fields => ['CHECK_REF'] },
  { flag => 'overlaps',        fields => ['OverlapBP', 'OverlapPC']},

  # regulatory
  { flag => 'regulatory',      fields => ['BIOTYPE','MOTIF_NAME','MOTIF_POS','HIGH_INF_POS','MOTIF_SCORE_CHANGE'] },
  { flag => 'cell_type',       fields => ['CELL_TYPE'] },
);


# field descriptions for output headers
our %FIELD_DESCRIPTIONS = (
  'Uploaded_variation' => 'Identifier of uploaded variant',
  'ID'                 => 'Identifier of uploaded variant',
  'Location'           => 'Location of variant in standard coordinate format (chr:start or chr:start-end)',
  'Allele'             => 'The variant allele used to calculate the consequence',
  'Gene'               => 'Stable ID of affected gene',
  'Feature'            => 'Stable ID of feature',
  'Feature_type'       => 'Type of feature - Transcript, RegulatoryFeature or MotifFeature',
  'Consequence'        => 'Consequence type',
  'cDNA_position'      => 'Relative position of base pair in cDNA sequence',
  'CDS_position'       => 'Relative position of base pair in coding sequence',
  'Protein_position'   => 'Relative position of amino acid in protein',
  'Amino_acids'        => 'Reference and variant amino acids',
  'Codons'             => 'Reference and variant codon sequence',
  'Existing_variation' => 'Identifier(s) of co-located known variants',
  'IMPACT'             => 'Subjective impact classification of consequence type',
  'CANONICAL'          => 'Indicates if transcript is canonical for this gene',
  'MANE'               => 'MANE (Matched Annotation by NCBI and EMBL-EBI) Transcript',
  'TSL'                => 'Transcript support level',
  'APPRIS'             => 'Annotates alternatively spliced transcripts as primary or alternate based on a range of computational methods',
  'CCDS'               => 'Indicates if transcript is a CCDS transcript',
  'SYMBOL'             => 'Gene symbol (e.g. HGNC)',
  'SYMBOL_SOURCE'      => 'Source of gene symbol',
  'SOURCE'             => 'Source of transcript',
  'HGNC_ID'            => 'Stable identifer of HGNC gene symbol',
  'ENSP'               => 'Protein identifer',
  'FLAGS'              => 'Transcript quality flags',
  'SWISSPROT'          => 'UniProtKB/Swiss-Prot accession',
  'TREMBL'             => 'UniProtKB/TrEMBL accession',
  'UNIPARC'            => 'UniParc accession',
  'NEAREST'            => 'Identifier(s) of nearest transcription start site',
  'miRNA'              => 'SO terms of overlapped miRNA secondary structure feature(s)',
  'HGVSc'              => 'HGVS coding sequence name',
  'HGVSp'              => 'HGVS protein sequence name',
  'HGVSg'              => 'HGVS genomic sequence name',
  'SIFT'               => 'SIFT prediction and/or score',
  'PolyPhen'           => 'PolyPhen prediction and/or score',
  'EXON'               => 'Exon number(s) / total',
  'INTRON'             => 'Intron number(s) / total',
  'DOMAINS'            => 'The source and identifer of any overlapping protein domains',
  'MOTIF_NAME'         => 'The source and identifier of a transcription factor binding profile (TFBP) aligned at this position',
  'MOTIF_POS'          => 'The relative position of the variation in the aligned TFBP',
  'HIGH_INF_POS'       => 'A flag indicating if the variant falls in a high information position of the TFBP',
  'MOTIF_SCORE_CHANGE' => 'The difference in motif score of the reference and variant sequences for the TFBP',
  'CELL_TYPE'          => 'List of cell types and classifications for regulatory feature',
  'IND'                => 'Individual name',
  'ZYG'                => 'Zygosity of individual genotype at this locus',
  'SV'                 => 'IDs of overlapping structural variants',
  'FREQS'              => 'Frequencies of overlapping variants used in filtering',
  'AF'                 => 'Frequency of existing variant in 1000 Genomes combined population',
  'AFR_AF'             => 'Frequency of existing variant in 1000 Genomes combined African population',
  'AMR_AF'             => 'Frequency of existing variant in 1000 Genomes combined American population',
  'ASN_AF'             => 'Frequency of existing variant in 1000 Genomes combined Asian population',
  'EAS_AF'             => 'Frequency of existing variant in 1000 Genomes combined East Asian population',
  'EUR_AF'             => 'Frequency of existing variant in 1000 Genomes combined European population',
  'SAS_AF'             => 'Frequency of existing variant in 1000 Genomes combined South Asian population',
  'AA_AF'              => 'Frequency of existing variant in NHLBI-ESP African American population',
  'EA_AF'              => 'Frequency of existing variant in NHLBI-ESP European American population',
  'ExAC_AF',           => 'Frequency of existing variant in ExAC combined population',
  'ExAC_Adj_AF',       => 'Adjusted frequency of existing variant in ExAC combined population',
  'ExAC_AFR_AF',       => 'Frequency of existing variant in ExAC African/American population',
  'ExAC_AMR_AF',       => 'Frequency of existing variant in ExAC American population',
  'ExAC_EAS_AF',       => 'Frequency of existing variant in ExAC East Asian population',
  'ExAC_FIN_AF',       => 'Frequency of existing variant in ExAC Finnish population',
  'ExAC_NFE_AF',       => 'Frequency of existing variant in ExAC Non-Finnish European population',
  'ExAC_OTH_AF',       => 'Frequency of existing variant in ExAC other combined populations',
  'ExAC_SAS_AF',       => 'Frequency of existing variant in ExAC South Asian population',
  'gnomAD_AF',         => 'Frequency of existing variant in gnomAD exomes combined population',
  'gnomAD_AFR_AF',     => 'Frequency of existing variant in gnomAD exomes African/American population',
  'gnomAD_AMR_AF',     => 'Frequency of existing variant in gnomAD exomes American population',
  'gnomAD_ASJ_AF',     => 'Frequency of existing variant in gnomAD exomes Ashkenazi Jewish population',
  'gnomAD_EAS_AF',     => 'Frequency of existing variant in gnomAD exomes East Asian population',
  'gnomAD_FIN_AF',     => 'Frequency of existing variant in gnomAD exomes Finnish population',
  'gnomAD_NFE_AF',     => 'Frequency of existing variant in gnomAD exomes Non-Finnish European population',
  'gnomAD_OTH_AF',     => 'Frequency of existing variant in gnomAD exomes other combined populations',
  'gnomAD_SAS_AF',     => 'Frequency of existing variant in gnomAD exomes South Asian population',
  'MAX_AF',            => 'Maximum observed allele frequency in 1000 Genomes, ESP and ExAC/gnomAD',
  'MAX_AF_POPS'        => 'Populations in which maximum allele frequency was observed',
  'DISTANCE'           => 'Shortest distance from variant to transcript',
  'CLIN_SIG'           => 'ClinVar clinical significance of the dbSNP variant',
  'BIOTYPE'            => 'Biotype of transcript or regulatory feature',
  'PUBMED'             => 'Pubmed ID(s) of publications that cite existing variant',
  'ALLELE_NUM'         => 'Allele number from input; 0 is reference, 1 is first alternate etc',
  'REF_ALLELE'         => 'Reference allele',
  'STRAND'             => 'Strand of the feature (1/-1)',
  'PICK'               => 'Indicates if this consequence has been picked as the most severe',
  'SOMATIC'            => 'Somatic status of existing variant',
  'REFSEQ_MATCH'       => 'RefSeq transcript match status',
  'BAM_EDIT'           => 'Indicates success or failure of edit using BAM file',
  'GIVEN_REF'          => 'Reference allele from input',
  'USED_REF'           => 'Reference allele as used to get consequences',
  'VARIANT_CLASS'      => 'SO variant class',
  'PHENO'              => 'Indicates if existing variant(s) is associated with a phenotype, disease or trait; multiple values correspond to multiple variants',
  'GENE_PHENO'         => 'Indicates if gene is associated with a phenotype, disease or trait',
  'MINIMISED'          => 'Alleles in this variant have been converted to minimal representation before consequence calculation',
  'HGVS_OFFSET'        => 'Indicates by how many bases the HGVS notations for this variant have been shifted',
  'AMBIGUITY'          => 'Allele ambiguity code',
  'OverlapBP'          => 'Number of base pairs overlapping with the corresponding structural variation feature',
  'OverlapPC'          => 'Percentage of corresponding structural variation feature overlapped by the given input',
  'CHECK_REF'	       => 'Reports variants where the input reference does not match the expected reference'
);

our @DEFAULT_OUTPUT_COLS = qw(
  Uploaded_variation
  Location
  Allele
  Gene
  Feature
  Feature_type
  Consequence
  cDNA_position
  CDS_position
  Protein_position
  Amino_acids
  Codons
  Existing_variation
);

our %TS_TV = (
  'A/G' => 'Ts',
  'G/A' => 'Ts',
  'C/T' => 'Ts',
  'T/C' => 'Ts',
  'A/C' => 'Tv',
  'C/A' => 'Tv',
  'G/T' => 'Tv',
  'T/G' => 'Tv',
  'C/G' => 'Tv',
  'G/C' => 'Tv',
  'A/T' => 'Tv',
  'T/A' => 'Tv',
);

our %COLOUR_KEYS = (
  'polyphen' => {
    'unknown' => 'blue',
    'benign' => 'green',
    'possibly damaging' => 'orange',
    'probably damaging' => 'red',
  },
  'sift' => {
    'tolerated' => 'green',
    'deleterious' => 'red',
  },
  
  # copied from COLOUR.ini in web code via browser to check colours
  'consequences' => {
    'intergenic_variant'                => 'gray',
    'intron_variant'                    => '#02599c',
    'upstream_gene_variant'             => '#a2b5cd',
    'downstream_gene_variant'           => '#a2b5cd',
    '5_prime_utr_variant'               => '#7ac5cd',
    '3_prime_utr_variant'               => '#7ac5cd',
    'splice_region_variant'             => '#ff7f50',
    'splice_donor_variant'              => '#ff7f50',
    'splice_acceptor_variant'           => '#ff7f50',
    'frameshift_variant'                => '#ff69b4',
    'transcript_ablation'               => '#ff0000',
    'transcript_amplification'          => '#ff69b4',
    'inframe_insertion'                 => '#ff69b4',
    'inframe_deletion'                  => '#ff69b4',
    'synonymous_variant'                => '#76ee00',
    'stop_retained_variant'             => '#76ee00',
    'missense_variant'                  => '#ffd700',
    'initiator_codon_variant'           => '#ffd700',
    'stop_gained'                       => '#ff0000',
    'stop_lost'                         => '#ff0000',
    'mature_mirna_variant'              => '#458b00',
    'non_coding_exon_variant'           => '#32cd32',
    'nc_transcript_variant'             => '#32cd32',
    'incomplete_terminal_codon_variant' => '#ff00ff',
    'nmd_transcript_variant'            => '#ff4500',
    'coding_sequence_variant'           => '#458b00',
    'tfbs_ablation'                     => 'brown',
    'tfbs_amplification'                => 'brown',
    'tf_binding_site_variant'           => 'brown',
    'regulatory_region_variant'         => 'brown',
    'regulatory_region_ablation'        => 'brown',
    'regulatory_region_amplification'   => 'brown',
  },
);

our $MAX_NOT_ORDERED_VARIANTS = 100;
our $MAX_NOT_ORDERED_VARIANTS_DISTANCE = 100;

1;<|MERGE_RESOLUTION|>--- conflicted
+++ resolved
@@ -53,11 +53,8 @@
 use base qw(Exporter);
 
 our $VEP_VERSION     = 98;
-<<<<<<< HEAD
 our $VEP_SUB_VERSION = 2;
-=======
-our $VEP_SUB_VERSION = 1;
->>>>>>> 39ee5b95
+
 
 our @EXPORT_OK = qw(
   @FLAG_FIELDS
