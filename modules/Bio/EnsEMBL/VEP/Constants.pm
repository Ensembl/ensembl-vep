--- conflicted
+++ resolved
@@ -52,13 +52,8 @@
 
 use base qw(Exporter);
 
-<<<<<<< HEAD
-our $VEP_VERSION     = 104;
-our $VEP_SUB_VERSION = 3;
-=======
 our $VEP_VERSION     = 105;
 our $VEP_SUB_VERSION = 0;
->>>>>>> ecbfd157
 
 our @EXPORT_OK = qw(
   @FLAG_FIELDS
